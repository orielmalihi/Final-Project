#!/usr/bin/env python

# XXX: Don't put a newline here, or it will add an extra line with
# isympy --help
#  |
#  v
"""Python shell for SymPy.

This is just a normal Python shell (IPython shell if you have the
IPython package installed), that executes the following commands for
the user:

    >>> from __future__ import division
    >>> from sympy import *
    >>> x, y, z, t = symbols('x y z t')
    >>> k, m, n = symbols('k m n', integer=True)
    >>> f, g, h = symbols('f g h', cls=Function)

So starting 'isympy' is equivalent to starting Python (or IPython) and
executing the above commands by hand.  It is intended for easy and quick
experimentation with SymPy.  isympy is a good way to use SymPy as an
interactive calculator. If you have IPython and Matplotlib installed, then
interactive plotting is enabled by default.

COMMAND LINE OPTIONS
--------------------

-c CONSOLE, --console=CONSOLE

     Use the specified shell (Python or IPython) shell as the console
     backend instead of the default one (IPython if present, Python
     otherwise), e.g.:

        $isympy -c python

    CONSOLE must be one of 'ipython' or 'python'

-p PRETTY, --pretty PRETTY

    Setup pretty-printing in SymPy. When pretty-printing is enabled,
    expressions can be printed with Unicode or ASCII. The default is
    to use pretty-printing (with Unicode if the terminal supports it).
    When this option is 'no', expressions will not be pretty-printed
    and ASCII will be used:

        $isympy -p no

    PRETTY must be one of 'unicode', 'ascii', or 'no'

-t TYPES, --types=TYPES

    Setup the ground types for the polys.  By default, gmpy ground types
    are used if gmpy is installed, otherwise it falls back to python
    ground types, which are a little bit slower.  You can manually
    choose python ground types even if gmpy is installed (e.g., for
    testing purposes):

        $isympy -t python

    TYPES must be one of 'gmpy', 'python', or 'sympy'

    Note that sympy ground types are not supported, and should be used
    only for experimental purposes.

    This is the same as setting the environment variable
    SYMPY_GROUND_TYPES to the given ground type (e.g.,
    SYMPY_GROUND_TYPES='gmpy')

    The ground types can be determined interactively from the variable
    sympy.polys.domains.GROUND_TYPES.

-o ORDER, --order ORDER

    Setup the ordering of terms for printing.  The default is lex, which
    orders terms lexicographically (e.g., x**2 + x + 1). You can choose
    other orderings, such as rev-lex, which will use reverse
    lexicographic ordering (e.g., 1 + x + x**2):

        $isympy -o rev-lex

    ORDER must be one of 'lex', 'rev-lex', 'grlex', 'rev-grlex',
    'grevlex', 'rev-grevlex', 'old', or 'none'.

    Note that for very large expressions, ORDER='none' may speed up
    printing considerably but the terms will have no canonical order.

-q, --quiet

    Print only Python's and SymPy's versions to stdout at startup.

-d, --doctest

    Use the same format that should be used for doctests.  This is
    equivalent to -c python -p no.

-C, --no-cache

    Disable the caching mechanism.  Disabling the cache may slow certain
    operations down considerably.  This is useful for testing the cache,
    or for benchmarking, as the cache can result in deceptive timings.

    This is equivalent to setting the environment variable
    SYMPY_USE_CACHE to 'no'.

-a, --auto-symbols (requires at least IPython 0.11)

    Automatically create missing symbols.  Normally, typing a name of a
    Symbol that has not been instantiated first would raise NameError,
    but with this option enabled, any undefined name will be
    automatically created as a Symbol.

    Note that this is intended only for interactive, calculator style
    usage. In a script that uses SymPy, Symbols should be instantiated
    at the top, so that it's clear what they are.

    This will not override any names that are already defined, which
    includes the single character letters represented by the mnemonic
    QCOSINE (see the "Gotchas and Pitfalls" document in the
    documentation). You can delete existing names by executing "del
    name".  If a name is defined, typing "'name' in dir()" will return True.

    The Symbols that are created using this have default assumptions.
    If you want to place assumptions on symbols, you should create them
    using symbols() or var().

    Finally, this only works in the top level namespace. So, for
    example, if you define a function in isympy with an undefined
    Symbol, it will not work.

    See also the -i and -I options.

-i, --int-to-Integer (requires at least IPython 0.11)

    Automatically wrap int literals with Integer.  This makes it so that
    things like 1/2 will come out as Rational(1, 2), rather than 0.5.  This
    works by preprocessing the source and wrapping all int literals with
    Integer.  Note that this will not change the behavior of int literals
    assigned to variables, and it also won't change the behavior of functions
    that return int literals.

    If you want an int, you can wrap the literal in int(), e.g. int(3)/int(2)
    gives 1.5 (with division imported from __future__).

-I, --interactive (requires at least IPython 0.11)

    This is equivalent to --auto-symbols --int-to-Integer.  Future options
    designed for ease of interactive use may be added to this.

-D, --debug

    Enable debugging output.  This is the same as setting the
    environment variable SYMPY_DEBUG to 'True'.  The debug status is set
    in the variable SYMPY_DEBUG within isympy.

-- IPython options

    Additionally you can pass command line options directly to the IPython
    interpreter (the standard Python shell is not supported).  However you
    need to add the '--' separator between two types of options, e.g the
    startup banner option and the colors option. You need to enter the
    options as required by the version of IPython that you are using, too:

    in IPython 0.11,

        $isympy -q -- --colors=NoColor

    or older versions of IPython,

        $isympy -q -- -colors NoColor

See also isympy --help.

"""

import os, sys, warnings


# hook in-tree SymPy into Python path, if possible

isympy_path = os.path.abspath(__file__)
isympy_dir  = os.path.dirname(isympy_path)
sympy_top   = os.path.split(isympy_dir)[0]
sympy_dir   = os.path.join(sympy_top, 'sympy')

if os.path.isdir(sympy_dir):
    sys.path.insert(0, sympy_top)

def main():
    from optparse import OptionParser

    if '-h' in sys.argv or '--help' in sys.argv:
        # XXX: We can't use description=__doc__  in the OptionParser call
        # below because optparse line wraps it weird.  The argparse module
        # allows you to disable this, though, but it's only available in
        # Python 2.7+.
        print __doc__ # the docstring of this module above
    usage = 'usage: isympy [options] -- [ipython options]'
    parser = OptionParser(
        usage=usage,
<<<<<<< HEAD
        version='0.7.2-git',
=======
        version='0.7.2',
>>>>>>> bc35cf9e
        # XXX: We need a more centralized place to store the version.
        # It is currently stored in sympy.__version__, but we can't yet
        # import sympy at this point.
        )

    parser.add_option(
        '-c', '--console',
        dest='console',
        action='store',
        default=None,
        choices=['ipython', 'python'],
        help='select type of interactive session: ipython | python; defaults '
        'to ipython if IPython is installed, otherwise python')

    parser.add_option(
        '-p', '--pretty',
        dest='pretty',
        action='store',
        default=None,
        choices=['unicode', 'ascii', 'no'],
        help='setup pretty printing: unicode | ascii | no; defaults to '
        'unicode printing if the terminal supports it, otherwise ascii')

    parser.add_option(
        '-t', '--types',
        dest='types',
        action='store',
        default=None,
        choices=['gmpy', 'python', 'sympy'],
        help='setup ground types: gmpy | python | sympy; defaults to gmpy if '
        'gmpy is installed, otherwise python (note that sympy ground types are '
        'not supported and should be used for experimental purposes only)')

    parser.add_option(
        '-o', '--order',
        dest='order',
        action='store',
        default=None,
        choices=['lex', 'grlex', 'grevlex', 'rev-lex', 'rev-grlex', 'rev-grevlex', 'old', 'none'],
        help='setup ordering of terms: [rev-]lex | [rev-]grlex | [rev-]grevlex | old | none; defaults to lex')

    parser.add_option(
        '-q', '--quiet',
        dest='quiet',
        action='store_true',
        default=False,
        help='print only version information at startup')

    parser.add_option(
        '-d', '--doctest',
        dest='doctest',
        action='store_true',
        default=False,
        help='use the doctest format for output (you can just copy and paste it)')

    parser.add_option(
        '-C', '--no-cache',
        dest='cache',
        action='store_false',
        default=True,
        help='disable caching mechanism')

    parser.add_option(
        '-a', '--auto-symbols',
        dest='auto_symbols',
        action='store_true',
        default=False,
        help='automatically construct missing symbols')

    parser.add_option(
        '-i', '--int-to-Integer',
        dest='auto_int_to_Integer',
        action='store_true',
        default=False,
        help="automatically wrap int literals with Integer")

    parser.add_option(
        '-I', '--interactive',
        dest='interactive',
        action='store_true',
        default=False,
        help="equivalent to -a -i")

    parser.add_option(
        '-D', '--debug',
        dest='debug',
        action='store_true',
        default=False,
        help='enable debugging output')

    (options, ipy_args) = parser.parse_args()

    if not options.cache:
        os.environ['SYMPY_USE_CACHE'] = 'no'

    if options.types:
        os.environ['SYMPY_GROUND_TYPES'] = options.types

    if options.debug:
        os.environ['SYMPY_DEBUG'] = str(options.debug)

    if options.doctest:
        options.pretty = 'no'
        options.console = 'python'

    session = options.console

    if session is not None:
        ipython = session == 'ipython'
    else:
        ipython = None

    args = {
        'pretty_print' : True,
        'use_unicode'  : None,
        'use_latex'    : None,
        'order'        : None,
        'argv'         : ipy_args,
    }

    if options.pretty == 'unicode':
        args['use_unicode'] = True
    elif options.pretty == 'ascii':
        args['use_unicode'] = False
    elif options.pretty == 'no':
        args['pretty_print'] = False

    if options.order is not None:
        args['order'] = options.order

    args['quiet'] = options.quiet
    args['auto_symbols'] = options.auto_symbols or options.interactive
    args['auto_int_to_Integer'] = options.auto_int_to_Integer or options.interactive


    from sympy.utilities.exceptions import SymPyDeprecationWarning
    warnings.simplefilter("always", SymPyDeprecationWarning)

    from sympy.interactive import init_session
    init_session(ipython, **args)

if __name__ == "__main__":
    main()<|MERGE_RESOLUTION|>--- conflicted
+++ resolved
@@ -197,11 +197,7 @@
     usage = 'usage: isympy [options] -- [ipython options]'
     parser = OptionParser(
         usage=usage,
-<<<<<<< HEAD
         version='0.7.2-git',
-=======
-        version='0.7.2',
->>>>>>> bc35cf9e
         # XXX: We need a more centralized place to store the version.
         # It is currently stored in sympy.__version__, but we can't yet
         # import sympy at this point.
