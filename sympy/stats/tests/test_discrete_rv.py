--- conflicted
+++ resolved
@@ -1,20 +1,12 @@
-<<<<<<< HEAD
-from sympy import S, Sum, I, lambdify, re, im, log, simplify, zeta, pi, erf, sqrt, Piecewise, beta, floor
-from sympy.abc import x
-=======
 from sympy import (S, Symbol, Sum, I, lambdify, re, im, log, simplify, sqrt,
-                   zeta, pi, besseli, Dummy, oo, Piecewise, Rational)
->>>>>>> da58ee6a
+                   zeta, pi, besseli, Dummy, oo, Piecewise, Rational, erf, beta,
+                   floor)
 from sympy.core.relational import Eq, Ne
 from sympy.functions.elementary.exponential import exp
 from sympy.logic.boolalg import Or
 from sympy.sets.fancysets import Range
 from sympy.stats import (P, E, variance, density, characteristic_function,
-<<<<<<< HEAD
-        where, moment_generating_function, cdf)
-=======
-                         where, moment_generating_function, skewness)
->>>>>>> da58ee6a
+                         where, moment_generating_function, skewness, cdf)
 from sympy.stats.drv_types import (PoissonDistribution, GeometricDistribution,
                                    Poisson, Geometric, Logarithmic, NegativeBinomial, Skellam,
                                    YuleSimon, Zeta)
