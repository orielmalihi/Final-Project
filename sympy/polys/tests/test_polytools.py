--- conflicted
+++ resolved
@@ -51,13 +51,8 @@
 from sympy.polys.orderings import lex, grlex, grevlex
 
 from sympy import (
-<<<<<<< HEAD
-    S, Integer, Rational, Float, Mul, Symbol, symbols, sqrt,
+    S, Integer, Rational, Float, Mul, Symbol, symbols, sqrt, Piecewise,
     exp, sin, tanh, expand, oo, I, pi, re, im, RootOf, Eq, Tuple, Expr)
-=======
-    S, Integer, Rational, Float, Mul, Symbol, symbols, sqrt, Piecewise,
-    exp, sin, expand, oo, I, pi, re, im, RootOf, Eq, Tuple, Expr)
->>>>>>> e06036a2
 
 from sympy.core.compatibility import iterable
 from sympy.core.mul import _keep_coeff
@@ -2814,7 +2809,6 @@
     assert f.cancel(g, include=True) == (
         Poly(5*y + 1, y, domain='ZZ(x)'), Poly(2*x*y, y, domain='ZZ(x)'))
 
-<<<<<<< HEAD
     f = -(-2*x - 4*y + 0.005*(z - y)**2)/((z - y)*(-z + y + 2))
     assert cancel(f).is_Mul == True
 
@@ -2823,7 +2817,7 @@
     f = ((-2*P**2 + 2)*(-P**2 + 1)*Q**2/2 + (-2*P**2 + 2)*(-2*Q**2 + 2)*P*Q - (-2*P**2 + 2)*P**2*Q**2 + (-2*Q**2 + 2)*(-Q**2 + 1)*P**2/2 - (-2*Q**2 + 2)*P**2*Q**2)/(2*sqrt(P**2*Q**2 + 0.0001)) \
       + (-(-2*P**2 + 2)*P*Q**2/2 - (-2*Q**2 + 2)*P**2*Q/2)*((-2*P**2 + 2)*P*Q**2/2 + (-2*Q**2 + 2)*P**2*Q/2)/(2*(P**2*Q**2 + 0.0001)**(S(3)/2))
     assert cancel(f).is_Mul == True
-=======
+
     # issue 3923
     A = Symbol('A', commutative=False)
     p1 = Piecewise((A*(x**2 - 1)/(x + 1), x > 1), (0, True))
@@ -2837,7 +2831,6 @@
     p4 = Piecewise(((x - 1), x > 1), (0, True))
     assert cancel(p3) == p4
 
->>>>>>> e06036a2
 
 def test_reduced():
     f = 2*x**4 + y**2 - x**2 + y**3
