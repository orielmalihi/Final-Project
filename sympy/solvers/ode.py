r"""
This module contains :py:meth:`~sympy.solvers.ode.dsolve` and different helper
functions that it uses.

:py:meth:`~sympy.solvers.ode.dsolve` solves ordinary differential equations.
See the docstring on the various functions for their uses.  Note that partial
differential equations support is in ``pde.py``.  Note that hint functions
have docstrings describing their various methods, but they are intended for
internal use.  Use ``dsolve(ode, func, hint=hint)`` to solve an ODE using a
specific hint.  See also the docstring on
:py:meth:`~sympy.solvers.ode.dsolve`.

**Functions in this module**

    These are the user functions in this module:

    - :py:meth:`~sympy.solvers.ode.dsolve` - Solves ODEs.
    - :py:meth:`~sympy.solvers.ode.classify_ode` - Classifies ODEs into
      possible hints for :py:meth:`~sympy.solvers.ode.dsolve`.
    - :py:meth:`~sympy.solvers.ode.checkodesol` - Checks if an equation is the
      solution to an ODE.
    - :py:meth:`~sympy.solvers.ode.homogeneous_order` - Returns the
      homogeneous order of an expression.
    - :py:meth:`~sympy.solvers.ode.infinitesimals` - Returns the infinitesimals
      of the Lie group of point transformations of an ODE, such that it is
      invariant.
    - :py:meth:`~sympy.solvers.ode_checkinfsol` - Checks if the given infinitesimals
      are the actual infinitesimals of a first order ODE.

    These are the non-solver helper functions that are for internal use.  The
    user should use the various options to
    :py:meth:`~sympy.solvers.ode.dsolve` to obtain the functionality provided
    by these functions:

    - :py:meth:`~sympy.solvers.ode.odesimp` - Does all forms of ODE
      simplification.
    - :py:meth:`~sympy.solvers.ode.ode_sol_simplicity` - A key function for
      comparing solutions by simplicity.
    - :py:meth:`~sympy.solvers.ode.constantsimp` - Simplifies arbitrary
      constants.
    - :py:meth:`~sympy.solvers.ode.constant_renumber` - Renumber arbitrary
      constants.
    - :py:meth:`~sympy.solvers.ode._handle_Integral` - Evaluate unevaluated
      Integrals.

    See also the docstrings of these functions.

**Currently implemented solver methods**

The following methods are implemented for solving ordinary differential
equations.  See the docstrings of the various hint functions for more
information on each (run ``help(ode)``):

  - 1st order separable differential equations.
  - 1st order differential equations whose coefficients or `dx` and `dy` are
    functions homogeneous of the same order.
  - 1st order exact differential equations.
  - 1st order linear differential equations.
  - 1st order Bernoulli differential equations.
<<<<<<< HEAD
  - Power series solutions for first order differential equations.
=======
  - Lie Group method of solving first order differential equations.
>>>>>>> 35b7b66d
  - 2nd order Liouville differential equations.
  - `n`\th order linear homogeneous differential equation with constant
    coefficients.
  - `n`\th order linear inhomogeneous differential equation with constant
    coefficients using the method of undetermined coefficients.
  - `n`\th order linear inhomogeneous differential equation with constant
    coefficients using the method of variation of parameters.

**Philosophy behind this module**

This module is designed to make it easy to add new ODE solving methods without
having to mess with the solving code for other methods.  The idea is that
there is a :py:meth:`~sympy.solvers.ode.classify_ode` function, which takes in
an ODE and tells you what hints, if any, will solve the ODE.  It does this
without attempting to solve the ODE, so it is fast.  Each solving method is a
hint, and it has its own function, named ``ode_<hint>``.  That function takes
in the ODE and any match expression gathered by
:py:meth:`~sympy.solvers.ode.classify_ode` and returns a solved result.  If
this result has any integrals in it, the hint function will return an
unevaluated :py:class:`~sympy.integrals.Integral` class.
:py:meth:`~sympy.solvers.ode.dsolve`, which is the user wrapper function
around all of this, will then call :py:meth:`~sympy.solvers.ode.odesimp` on
the result, which, among other things, will attempt to solve the equation for
the dependent variable (the function we are solving for), simplify the
arbitrary constants in the expression, and evaluate any integrals, if the hint
allows it.

**How to add new solution methods**

If you have an ODE that you want :py:meth:`~sympy.solvers.ode.dsolve` to be
able to solve, try to avoid adding special case code here.  Instead, try
finding a general method that will solve your ODE, as well as others.  This
way, the :py:mod:`~sympy.solvers.ode` module will become more robust, and
unhindered by special case hacks.  WolphramAlpha and Maple's
DETools[odeadvisor] function are two resources you can use to classify a
specific ODE.  It is also better for a method to work with an `n`\th order ODE
instead of only with specific orders, if possible.

To add a new method, there are a few things that you need to do.  First, you
need a hint name for your method.  Try to name your hint so that it is
unambiguous with all other methods, including ones that may not be implemented
yet.  If your method uses integrals, also include a ``hint_Integral`` hint.
If there is more than one way to solve ODEs with your method, include a hint
for each one, as well as a ``<hint>_best`` hint.  Your ``ode_<hint>_best()``
function should choose the best using min with ``ode_sol_simplicity`` as the
key argument.  See
:py:meth:`~sympy.solvers.ode.ode_1st_homogeneous_coeff_best`, for example.
The function that uses your method will be called ``ode_<hint>()``, so the
hint must only use characters that are allowed in a Python function name
(alphanumeric characters and the underscore '``_``' character).  Include a
function for every hint, except for ``_Integral`` hints
(:py:meth:`~sympy.solvers.ode.dsolve` takes care of those automatically).
Hint names should be all lowercase, unless a word is commonly capitalized
(such as Integral or Bernoulli).  If you have a hint that you do not want to
run with ``all_Integral`` that doesn't have an ``_Integral`` counterpart (such
as a best hint that would defeat the purpose of ``all_Integral``), you will
need to remove it manually in the :py:meth:`~sympy.solvers.ode.dsolve` code.
See also the :py:meth:`~sympy.solvers.ode.classify_ode` docstring for
guidelines on writing a hint name.

Determine *in general* how the solutions returned by your method compare with
other methods that can potentially solve the same ODEs.  Then, put your hints
in the :py:data:`~sympy.solvers.ode.allhints` tuple in the order that they
should be called.  The ordering of this tuple determines which hints are
default.  Note that exceptions are ok, because it is easy for the user to
choose individual hints with :py:meth:`~sympy.solvers.ode.dsolve`.  In
general, ``_Integral`` variants should go at the end of the list, and
``_best`` variants should go before the various hints they apply to.  For
example, the ``undetermined_coefficients`` hint comes before the
``variation_of_parameters`` hint because, even though variation of parameters
is more general than undetermined coefficients, undetermined coefficients
generally returns cleaner results for the ODEs that it can solve than
variation of parameters does, and it does not require integration, so it is
much faster.

Next, you need to have a match expression or a function that matches the type
of the ODE, which you should put in :py:meth:`~sympy.solvers.ode.classify_ode`
(if the match function is more than just a few lines, like
:py:meth:`~sympy.solvers.ode._undetermined_coefficients_match`, it should go
outside of :py:meth:`~sympy.solvers.ode.classify_ode`).  It should match the
ODE without solving for it as much as possible, so that
:py:meth:`~sympy.solvers.ode.classify_ode` remains fast and is not hindered by
bugs in solving code.  Be sure to consider corner cases.  For example, if your
solution method involves dividing by something, make sure you exclude the case
where that division will be 0.

In most cases, the matching of the ODE will also give you the various parts
that you need to solve it.  You should put that in a dictionary (``.match()``
will do this for you), and add that as ``matching_hints['hint'] = matchdict``
in the relevant part of :py:meth:`~sympy.solvers.ode.classify_ode`.
:py:meth:`~sympy.solvers.ode.classify_ode` will then send this to
:py:meth:`~sympy.solvers.ode.dsolve`, which will send it to your function as
the ``match`` argument.  Your function should be named ``ode_<hint>(eq, func,
order, match)`.  If you need to send more information, put it in the ``match``
dictionary.  For example, if you had to substitute in a dummy variable in
:py:meth:`~sympy.solvers.ode.classify_ode` to match the ODE, you will need to
pass it to your function using the `match` dict to access it.  You can access
the independent variable using ``func.args[0]``, and the dependent variable
(the function you are trying to solve for) as ``func.func``.  If, while trying
to solve the ODE, you find that you cannot, raise ``NotImplementedError``.
:py:meth:`~sympy.solvers.ode.dsolve` will catch this error with the ``all``
meta-hint, rather than causing the whole routine to fail.

Add a docstring to your function that describes the method employed.  Like
with anything else in SymPy, you will need to add a doctest to the docstring,
in addition to real tests in ``test_ode.py``.  Try to maintain consistency
with the other hint functions' docstrings.  Add your method to the list at the
top of this docstring.  Also, add your method to ``ode.rst`` in the
``docs/src`` directory, so that the Sphinx docs will pull its docstring into
the main SymPy documentation.  Be sure to make the Sphinx documentation by
running ``make html`` from within the doc directory to verify that the
docstring formats correctly.

If your solution method involves integrating, use :py:meth:`C.Integral()
<sympy.core.C.Integral>` instead of
:py:meth:`~sympy.core.expr.Expr.integrate`.  This allows the user to bypass
hard/slow integration by using the ``_Integral`` variant of your hint.  In
most cases, calling :py:meth:`sympy.core.basic.Basic.doit` will integrate your
solution.  If this is not the case, you will need to write special code in
:py:meth:`~sympy.solvers.ode._handle_Integral`.  Arbitrary constants should be
symbols named ``C1``, ``C2``, and so on.  All solution methods should return
an equality instance.  If you need an arbitrary number of arbitrary constants,
you can use ``constants = numbered_symbols(prefix='C', cls=Symbol, start=1)``.
If it is possible to solve for the dependent function in a general way, do so.
Otherwise, do as best as you can, but do not call solve in your
``ode_<hint>()`` function.  :py:meth:`~sympy.solvers.ode.odesimp` will attempt
to solve the solution for you, so you do not need to do that.  Lastly, if your
ODE has a common simplification that can be applied to your solutions, you can
add a special case in :py:meth:`~sympy.solvers.ode.odesimp` for it.  For
example, solutions returned from the ``1st_homogeneous_coeff`` hints often
have many :py:meth:`~sympy.functions.log` terms, so
:py:meth:`~sympy.solvers.ode.odesimp` calls
:py:meth:`~sympy.simplify.simplify.logcombine` on them (it also helps to write
the arbitrary constant as ``log(C1)`` instead of ``C1`` in this case).  Also
consider common ways that you can rearrange your solution to have
:py:meth:`~sympy.solvers.ode.constantsimp` take better advantage of it.  It is
better to put simplification in :py:meth:`~sympy.solvers.ode.odesimp` than in
your method, because it can then be turned off with the simplify flag in
:py:meth:`~sympy.solvers.ode.dsolve`.  If you have any extraneous
simplification in your function, be sure to only run it using ``if
match.get('simplify', True):``, especially if it can be slow or if it can
reduce the domain of the solution.

Finally, as with every contribution to SymPy, your method will need to be
tested.  Add a test for each method in ``test_ode.py``.  Follow the
conventions there, i.e., test the solver using ``dsolve(eq, f(x),
hint=your_hint)``, and also test the solution using
:py:meth:`~sympy.solvers.ode.checkodesol` (you can put these in a separate
tests and skip/XFAIL if it runs too slow/doesn't work).  Be sure to call your
hint specifically in :py:meth:`~sympy.solvers.ode.dsolve`, that way the test
won't be broken simply by the introduction of another matching hint.  If your
method works for higher order (>1) ODEs, you will need to run ``sol =
constant_renumber(sol, 'C', 1, order)`` for each solution, where ``order`` is
the order of the ODE.  This is because ``constant_renumber`` renumbers the
arbitrary constants by printing order, which is platform dependent.  Try to
test every corner case of your solver, including a range of orders if it is a
`n`\th order solver, but if your solver is slow, such as if it involves hard
integration, try to keep the test run time down.

Feel free to refactor existing hints to avoid duplicating code or creating
inconsistencies.  If you can show that your method exactly duplicates an
existing method, including in the simplicity and speed of obtaining the
solutions, then you can remove the old, less general method.  The existing
code is tested extensively in ``test_ode.py``, so if anything is broken, one
of those tests will surely fail.

"""
from __future__ import print_function, division

from collections import defaultdict
from itertools import islice

from sympy.core import Add, C, S, Mul, Pow, oo
from sympy.core.compatibility import ordered, iterable, is_sequence, xrange
from sympy.utilities.exceptions import SymPyDeprecationWarning
from sympy.core.exprtools import factor_terms, gcd_terms
from sympy.core.function import (Function, Derivative, AppliedUndef, diff,
    expand, expand_mul)
from sympy.core.multidimensional import vectorize
from sympy.core.numbers import Rational, NaN
from sympy.core.relational import Equality, Eq
from sympy.core.symbol import Symbol, Wild, Dummy, symbols
from sympy.core.sympify import sympify

from sympy.functions import cos, exp, im, log, re, sin, tan, sqrt, sign, Piecewise
from sympy.functions.combinatorial.factorials import factorial
from sympy.matrices import wronskian
from sympy.polys import Poly, RootOf, terms_gcd, PolynomialError
from sympy.polys.polytools import cancel, degree, div
from sympy.series import Order
from sympy.simplify import collect, logcombine, powsimp, separatevars, \
    simplify, trigsimp, denom, fraction, posify
from sympy.simplify.simplify import _mexpand
from sympy.solvers import solve

from sympy.utilities import numbered_symbols, default_sort_key, sift
from sympy.solvers.deutils import _preprocess, ode_order, _desolve

#: This is a list of hints in the order that they should be preferred by
#: :py:meth:`~sympy.solvers.ode.classify_ode`. In general, hints earlier in the
#: list should produce simpler solutions than those later in the list (for
#: ODEs that fit both).  For now, the order of this list is based on empirical
#: observations by the developers of SymPy.
#:
#: The hint used by :py:meth:`~sympy.solvers.ode.dsolve` for a specific ODE
#: can be overridden (see the docstring).
#:
#: In general, ``_Integral`` hints are grouped at the end of the list, unless
#: there is a method that returns an unevaluable integral most of the time
#: (which go near the end of the list anyway).  ``default``, ``all``,
#: ``best``, and ``all_Integral`` meta-hints should not be included in this
#: list, but ``_best`` and ``_Integral`` hints should be included.
allhints = (
    "separable",
    "1st_exact",
    "1st_linear",
    "Bernoulli",
    "Riccati_special_minus2",
    "1st_homogeneous_coeff_best",
    "1st_homogeneous_coeff_subs_indep_div_dep",
    "1st_homogeneous_coeff_subs_dep_div_indep",
    "almost_linear",
    "linear_coefficients",
    "separable_reduced",
<<<<<<< HEAD
    "1st_power_series",
=======
    "lie_group",
>>>>>>> 35b7b66d
    "nth_linear_constant_coeff_homogeneous",
    "nth_linear_euler_eq_homogeneous",
    "nth_linear_constant_coeff_undetermined_coefficients",
    "nth_linear_constant_coeff_variation_of_parameters",
    "Liouville",
    "separable_Integral",
    "1st_exact_Integral",
    "1st_linear_Integral",
    "Bernoulli_Integral",
    "1st_homogeneous_coeff_subs_indep_div_dep_Integral",
    "1st_homogeneous_coeff_subs_dep_div_indep_Integral",
    "almost_linear_Integral",
    "linear_coefficients_Integral",
    "separable_reduced_Integral",
    "nth_linear_constant_coeff_variation_of_parameters_Integral",
    "Liouville_Integral",
    )

lie_heuristics = (
    "abaco1_simple",
    "abaco1_product",
    "abaco2_similar",
    "abaco2_unique_unknown",
    "abaco2_unique_general",
    "linear",
    "function_sum",
    "bivariate",
    "chi"
    )


def sub_func_doit(eq, func, new):
    r"""
    When replacing the func with something else, we usually want the
    derivative evaluated, so this function helps in making that happen.

    To keep subs from having to look through all derivatives, we mask them off
    with dummy variables, do the func sub, and then replace masked-off
    derivatives with their doit values.

    Examples
    ========

    >>> from sympy import Derivative, symbols, Function
    >>> from sympy.solvers.ode import sub_func_doit
    >>> x, z = symbols('x, z')
    >>> y = Function('y')

    >>> sub_func_doit(3*Derivative(y(x), x) - 1, y(x), x)
    2

    >>> sub_func_doit(x*Derivative(y(x), x) - y(x)**2 + y(x), y(x),
    ... 1/(x*(z + 1/x)))
    x*(-1/(x**2*(z + 1/x)) + 1/(x**3*(z + 1/x)**2)) + 1/(x*(z + 1/x))
    ...- 1/(x**2*(z + 1/x)**2)
    """
    reps = {}
    repu = {}
    for d in eq.atoms(Derivative):
        u = C.Dummy('u')
        repu[u] = d.subs(func, new).doit()
        reps[d] = u

    return eq.subs(reps).subs(func, new).subs(repu)


<<<<<<< HEAD
def dsolve(eq, func=None, hint="default", simplify=True, ics=None, **kwargs):
=======
def dsolve(eq, func=None, hint="default", simplify=True, xi=None, eta=None, **kwargs):
>>>>>>> 35b7b66d
    r"""
    Solves any (supported) kind of ordinary differential equation.

    **Usage**

        ``dsolve(eq, f(x), hint)`` -> Solve ordinary differential equation
        ``eq`` for function ``f(x)``, using method ``hint``.


    **Details**

        ``eq`` can be any supported ordinary differential equation (see the
            :py:mod:`~sympy.solvers.ode` docstring for supported methods).
            This can either be an :py:class:`~sympy.core.relational.Equality`,
            or an expression, which is assumed to be equal to ``0``.

        ``f(x)`` is a function of one variable whose derivatives in that
            variable make up the ordinary differential equation ``eq``.  In
            many cases it is not necessary to provide this; it will be
            autodetected (and an error raised if it couldn't be detected).

        ``hint`` is the solving method that you want dsolve to use.  Use
            ``classify_ode(eq, f(x))`` to get all of the possible hints for an
            ODE.  The default hint, ``default``, will use whatever hint is
            returned first by :py:meth:`~sympy.solvers.ode.classify_ode`.  See
            Hints below for more options that you can use for hint.

        ``simplify`` enables simplification by
            :py:meth:`~sympy.solvers.ode.odesimp`.  See its docstring for more
            information.  Turn this off, for example, to disable solving of
            solutions for ``func`` or simplification of arbitrary constants.
            It will still integrate with this hint. Note that the solution may
            contain more arbitrary constants than the order of the ODE with
            this option enabled.

        ``xi`` and ``eta`` are the infinitesimal functions of an ordinary
            differential equation. They are the infinitesimals of the Lie group
            of point transformations for which the differential equation is
            invariant. The user can specify values for the infinitesimals. If
            nothing is specified, ``xi`` and ``eta`` are calculated using
            :py:meth:`~sympy.solvers.ode.infinitesimals` with the help of various
            heuristics.

    **Hints**

        Aside from the various solving methods, there are also some meta-hints
        that you can pass to :py:meth:`~sympy.solvers.ode.dsolve`:

        ``default``:
                This uses whatever hint is returned first by
                :py:meth:`~sympy.solvers.ode.classify_ode`. This is the
                default argument to :py:meth:`~sympy.solvers.ode.dsolve`.

        ``all``:
                To make :py:meth:`~sympy.solvers.ode.dsolve` apply all
                relevant classification hints, use ``dsolve(ODE, func,
                hint="all")``.  This will return a dictionary of
                ``hint:solution`` terms.  If a hint causes dsolve to raise the
                ``NotImplementedError``, value of that hint's key will be the
                exception object raised.  The dictionary will also include
                some special keys:

                - ``order``: The order of the ODE.  See also
                  :py:meth:`~sympy.solvers.deutils.ode_order` in
                  ``deutils.py``.
                - ``best``: The simplest hint; what would be returned by
                  ``best`` below.
                - ``best_hint``: The hint that would produce the solution
                  given by ``best``.  If more than one hint produces the best
                  solution, the first one in the tuple returned by
                  :py:meth:`~sympy.solvers.ode.classify_ode` is chosen.
                - ``default``: The solution that would be returned by default.
                  This is the one produced by the hint that appears first in
                  the tuple returned by
                  :py:meth:`~sympy.solvers.ode.classify_ode`.

        ``all_Integral``:
                This is the same as ``all``, except if a hint also has a
                corresponding ``_Integral`` hint, it only returns the
                ``_Integral`` hint.  This is useful if ``all`` causes
                :py:meth:`~sympy.solvers.ode.dsolve` to hang because of a
                difficult or impossible integral.  This meta-hint will also be
                much faster than ``all``, because
                :py:meth:`~sympy.core.expr.Expr.integrate` is an expensive
                routine.

        ``best``:
                To have :py:meth:`~sympy.solvers.ode.dsolve` try all methods
                and return the simplest one.  This takes into account whether
                the solution is solvable in the function, whether it contains
                any Integral classes (i.e.  unevaluatable integrals), and
                which one is the shortest in size.

        See also the :py:meth:`~sympy.solvers.ode.classify_ode` docstring for
        more info on hints, and the :py:mod:`~sympy.solvers.ode` docstring for
        a list of all supported hints.

    **Tips**

        - You can declare the derivative of an unknown function this way:

            >>> from sympy import Function, Derivative
            >>> from sympy.abc import x # x is the independent variable
            >>> f = Function("f")(x) # f is a function of x
            >>> # f_ will be the derivative of f with respect to x
            >>> f_ = Derivative(f, x)

        - See ``test_ode.py`` for many tests, which serves also as a set of
          examples for how to use :py:meth:`~sympy.solvers.ode.dsolve`.
        - :py:meth:`~sympy.solvers.ode.dsolve` always returns an
          :py:class:`~sympy.core.relational.Equality` class (except for the
          case when the hint is ``all`` or ``all_Integral``).  If possible, it
          solves the solution explicitly for the function being solved for.
          Otherwise, it returns an implicit solution.
        - Arbitrary constants are symbols named ``C1``, ``C2``, and so on.
        - Because all solutions should be mathematically equivalent, some
          hints may return the exact same result for an ODE. Often, though,
          two different hints will return the same solution formatted
          differently.  The two should be equivalent. Also note that sometimes
          the values of the arbitrary constants in two different solutions may
          not be the same, because one constant may have "absorbed" other
          constants into it.
        - Do ``help(ode.ode_<hintname>)`` to get help more information on a
          specific hint, where ``<hintname>`` is the name of a hint without
          ``_Integral``.

    Examples
    ========

    >>> from sympy import Function, dsolve, Eq, Derivative, sin, cos
    >>> from sympy.abc import x
    >>> f = Function('f')
    >>> dsolve(Derivative(f(x), x, x) + 9*f(x), f(x))
    f(x) == C1*sin(3*x) + C2*cos(3*x)

    >>> eq = sin(x)*cos(f(x)) + cos(x)*sin(f(x))*f(x).diff(x)
    >>> dsolve(eq, hint='separable_reduced')
    f(x) == C1/(C2*x - 1)
    >>> dsolve(eq, hint='1st_exact')
    [f(x) == -acos(C1/cos(x)) + 2*pi, f(x) == acos(C1/cos(x))]
    >>> dsolve(eq, hint='almost_linear')
    [f(x) == -acos(-sqrt(C1/cos(x)**2)) + 2*pi, f(x) == -acos(sqrt(C1/cos(x)**2)) + 2*pi,
    f(x) == acos(-sqrt(C1/cos(x)**2)), f(x) == acos(sqrt(C1/cos(x)**2))]
    >>> dsolve(eq, hint='best')
    f(x) == C1/(C2*x - 1)

    """
    given_hint = hint  # hint given by the user

    # See the docstring of _desolve for more details.
    hints = _desolve(eq, func=func,
<<<<<<< HEAD
        hint=hint, simplify=True, type='ode', ics=ics, **kwargs)
=======
        hint=hint, simplify=True, xi=xi, eta=eta, type='ode', **kwargs)
>>>>>>> 35b7b66d

    eq = hints.pop('eq', eq)
    all_ = hints.pop('all', False)
    if all_:
        retdict = {}
        failed_hints = {}
        gethints = classify_ode(eq, dict=True)
        orderedhints = gethints['ordered_hints']
        for hint in hints:
            try:
                rv = _helper_simplify(eq, hint, hints[hint], simplify)
            except NotImplementedError as detail:
                failed_hints[hint] = detail
            else:
                retdict[hint] = rv
        func = hints[hint]['func']
        retdict['best'] = min(list(retdict.values()), key=lambda x:
            ode_sol_simplicity(x, func, trysolving=not simplify))
        if given_hint == 'best':
            return retdict['best']
        for i in orderedhints:
            if retdict['best'] == retdict.get(i, None):
                retdict['best_hint'] = i
                break
        retdict['default'] = gethints['default']
        retdict['order'] = gethints['order']
        retdict.update(failed_hints)
        return retdict

    else:
        # The key 'hint' stores the hint needed to be solved for.
        hint = hints['hint']
        return _helper_simplify(eq, hint, hints, simplify)

def _helper_simplify(eq, hint, match, simplify=True, **kwargs):
    r"""
    Helper function of dsolve that calls the respective
    :py:mod:`~sympy.solvers.ode` functions to solve for the ordinary
    differential equations. This minimises the computation in calling
    :py:meth:`~sympy.solvers.deutils._desolve` multiple times.
    """
    r = match
    if hint.endswith('_Integral'):
        solvefunc = globals()['ode_' + hint[:-len('_Integral')]]
    else:
        solvefunc = globals()['ode_' + hint]
    func = r['func']
    order = r['order']
    match = r[hint]

    if simplify:
        # odesimp() will attempt to integrate, if necessary, apply constantsimp(),
        # attempt to solve for func, and apply any other hint specific
        # simplifications
        rv = odesimp(solvefunc(eq, func, order, match), func, order, hint)
        return rv
    else:
        # We still want to integrate (you can disable it separately with the hint)
        match['simplify'] = False  # Some hints can take advantage of this option
        rv = _handle_Integral(solvefunc(eq, func, order, match),
            func, order, hint)
        return rv

def classify_ode(eq, func=None, dict=False, ics=None, **kwargs):
    r"""
    Returns a tuple of possible :py:meth:`~sympy.solvers.ode.dsolve`
    classifications for an ODE.

    The tuple is ordered so that first item is the classification that
    :py:meth:`~sympy.solvers.ode.dsolve` uses to solve the ODE by default.  In
    general, classifications at the near the beginning of the list will
    produce better solutions faster than those near the end, thought there are
    always exceptions.  To make :py:meth:`~sympy.solvers.ode.dsolve` use a
    different classification, use ``dsolve(ODE, func,
    hint=<classification>)``.  See also the
    :py:meth:`~sympy.solvers.ode.dsolve` docstring for different meta-hints
    you can use.

    If ``dict`` is true, :py:meth:`~sympy.solvers.ode.classify_ode` will
    return a dictionary of ``hint:match`` expression terms. This is intended
    for internal use by :py:meth:`~sympy.solvers.ode.dsolve`.  Note that
    because dictionaries are ordered arbitrarily, this will most likely not be
    in the same order as the tuple.

    You can get help on different hints by executing
    ``help(ode.ode_hintname)``, where ``hintname`` is the name of the hint
    without ``_Integral``.

    See :py:data:`~sympy.solvers.ode.allhints` or the
    :py:mod:`~sympy.solvers.ode` docstring for a list of all supported hints
    that can be returned from :py:meth:`~sympy.solvers.ode.classify_ode`.

    Notes
    =====

    These are remarks on hint names.

    ``_Integral``

        If a classification has ``_Integral`` at the end, it will return the
        expression with an unevaluated :py:class:`~sympy.integrals.Integral`
        class in it.  Note that a hint may do this anyway if
        :py:meth:`~sympy.core.expr.Expr.integrate` cannot do the integral,
        though just using an ``_Integral`` will do so much faster.  Indeed, an
        ``_Integral`` hint will always be faster than its corresponding hint
        without ``_Integral`` because
        :py:meth:`~sympy.core.expr.Expr.integrate` is an expensive routine.
        If :py:meth:`~sympy.solvers.ode.dsolve` hangs, it is probably because
        :py:meth:`~sympy.core.expr.Expr.integrate` is hanging on a tough or
        impossible integral.  Try using an ``_Integral`` hint or
        ``all_Integral`` to get it return something.

        Note that some hints do not have ``_Integral`` counterparts.  This is
        because :py:meth:`~sympy.solvers.ode.integrate` is not used in solving
        the ODE for those method. For example, `n`\th order linear homogeneous
        ODEs with constant coefficients do not require integration to solve,
        so there is no ``nth_linear_homogeneous_constant_coeff_Integrate``
        hint. You can easily evaluate any unevaluated
        :py:class:`~sympy.integrals.Integral`\s in an expression by doing
        ``expr.doit()``.

    Ordinals

        Some hints contain an ordinal such as ``1st_linear``.  This is to help
        differentiate them from other hints, as well as from other methods
        that may not be implemented yet. If a hint has ``nth`` in it, such as
        the ``nth_linear`` hints, this means that the method used to applies
        to ODEs of any order.

    ``indep`` and ``dep``

        Some hints contain the words ``indep`` or ``dep``.  These reference
        the independent variable and the dependent function, respectively. For
        example, if an ODE is in terms of `f(x)`, then ``indep`` will refer to
        `x` and ``dep`` will refer to `f`.

    ``subs``

        If a hints has the word ``subs`` in it, it means the the ODE is solved
        by substituting the expression given after the word ``subs`` for a
        single dummy variable.  This is usually in terms of ``indep`` and
        ``dep`` as above.  The substituted expression will be written only in
        characters allowed for names of Python objects, meaning operators will
        be spelled out.  For example, ``indep``/``dep`` will be written as
        ``indep_div_dep``.

    ``coeff``

        The word ``coeff`` in a hint refers to the coefficients of something
        in the ODE, usually of the derivative terms.  See the docstring for
        the individual methods for more info (``help(ode)``).  This is
        contrast to ``coefficients``, as in ``undetermined_coefficients``,
        which refers to the common name of a method.

    ``_best``

        Methods that have more than one fundamental way to solve will have a
        hint for each sub-method and a ``_best`` meta-classification. This
        will evaluate all hints and return the best, using the same
        considerations as the normal ``best`` meta-hint.


    Examples
    ========

    >>> from sympy import Function, classify_ode, Eq
    >>> from sympy.abc import x
    >>> f = Function('f')
    >>> classify_ode(Eq(f(x).diff(x), 0), f(x))
    ('separable', '1st_linear', '1st_homogeneous_coeff_best',
    '1st_homogeneous_coeff_subs_indep_div_dep',
    '1st_homogeneous_coeff_subs_dep_div_indep',
    'lie_group', 'nth_linear_constant_coeff_homogeneous',
    'separable_Integral', '1st_linear_Integral',
    '1st_homogeneous_coeff_subs_indep_div_dep_Integral',
    '1st_homogeneous_coeff_subs_dep_div_indep_Integral')
    >>> classify_ode(f(x).diff(x, 2) + 3*f(x).diff(x) + 2*f(x) - 4)
    ('nth_linear_constant_coeff_undetermined_coefficients',
    'nth_linear_constant_coeff_variation_of_parameters',
    'nth_linear_constant_coeff_variation_of_parameters_Integral')

    """
    prep = kwargs.pop('prep', True)
    from sympy import expand

    if func and len(func.args) != 1:
        raise ValueError("dsolve() and classify_ode() only "
        "work with functions of one variable, not %s" % func)
    if prep or func is None:
        eq, func_ = _preprocess(eq, func)
        if func is None:
            func = func_
    x = func.args[0]
    f = func.func
    y = Dummy('y')
    xi = kwargs.get('xi')
    eta = kwargs.get('eta')

    if isinstance(eq, Equality):
        if eq.rhs != 0:
<<<<<<< HEAD
            return classify_ode(eq.lhs - eq.rhs, func, ics=ics, prep=False)
=======
            return classify_ode(eq.lhs - eq.rhs, func, xi=xi, eta=eta, prep=False)
>>>>>>> 35b7b66d
        eq = eq.lhs
    order = ode_order(eq, f(x))
    # hint:matchdict or hint:(tuple of matchdicts)
    # Also will contain "default":<default hint> and "order":order items.
    matching_hints = {"order": order}

    if not order:
        if dict:
            matching_hints["default"] = None
            return matching_hints
        else:
            return ()

    df = f(x).diff(x)
    a = Wild('a', exclude=[f(x)])
    b = Wild('b', exclude=[f(x)])
    c = Wild('c', exclude=[f(x)])
    d = Wild('d', exclude=[df, f(x).diff(x, 2)])
    e = Wild('e', exclude=[df])
    k = Wild('k', exclude=[df])
    n = Wild('n', exclude=[f(x)])
    c1 = Wild('c1', exclude=[x])
    a2 = Wild('a2', exclude=[x, f(x), df])
    b2 = Wild('b2', exclude=[x, f(x), df])
    c2 = Wild('c2', exclude=[x, f(x), df])
    d2 = Wild('d2', exclude=[x, f(x), df])
    r3 = {'xi': xi, 'eta': eta}  # Used for the lie_group hint

    eq = expand(eq)

    # Precondition to try remove f(x) from highest order derivative
    reduced_eq = None
    if eq.is_Add:
        deriv_coef = eq.coeff(f(x).diff(x, order))
        if deriv_coef != 1:
            r = deriv_coef.match(a*f(x)**c1)
            if r and r[c1]:
                den = f(x)**r[c1]
                reduced_eq = Add(*[arg/den for arg in eq.args])
    if not reduced_eq:
        reduced_eq = eq

    if order == 1:

        ## Linear case: a(x)*y'+b(x)*y+c(x) == 0
        if eq.is_Add:
            ind, dep = reduced_eq.as_independent(f)
        else:
            u = Dummy('u')
            ind, dep = (reduced_eq + u).as_independent(f)
            ind, dep = [tmp.subs(u, 0) for tmp in [ind, dep]]
        r = {a: dep.coeff(df),
             b: dep.coeff(f(x)),
             c: ind}
        # double check f[a] since the preconditioning may have failed
        if not r[a].has(f) and (
                r[a]*df + r[b]*f(x) + r[c]).expand() - reduced_eq == 0:
            r['a'] = a
            r['b'] = b
            r['c'] = c
            matching_hints["1st_linear"] = r
            matching_hints["1st_linear_Integral"] = r

        ## Bernoulli case: a(x)*y'+b(x)*y+c(x)*y**n == 0
        r = collect(
            reduced_eq, f(x), exact=True).match(a*df + b*f(x) + c*f(x)**n)
        if r and r[c] != 0 and r[n] != 1:  # See issue 1577
            r['a'] = a
            r['b'] = b
            r['c'] = c
            r['n'] = n
            matching_hints["Bernoulli"] = r
            matching_hints["Bernoulli_Integral"] = r

        ## Riccati special n == -2 case: a2*y'+b2*y**2+c2*y/x+d2/x**2 == 0
        r = collect(reduced_eq,
            f(x), exact=True).match(a2*df + b2*f(x)**2 + c2*f(x)/x + d2/x**2)
        if r and r[b2] != 0 and (r[c2] != 0 or r[d2] != 0):
            r['a2'] = a2
            r['b2'] = b2
            r['c2'] = c2
            r['d2'] = d2
            matching_hints["Riccati_special_minus2"] = r

        # NON-REDUCED FORM OF EQUATION matches
        r = collect(eq, df, exact=True).match(d + e * df)
        if r:
            r['d'] = d
            r['e'] = e
            r['y'] = y
            r[d] = r[d].subs(f(x), y)
            r[e] = r[e].subs(f(x), y)
<<<<<<< HEAD
            rseries = r.copy()

            # FIRST ORDER POWER SERIES WHICH NEEDS INITIAL CONDITIONS
            # TODO: Hint first order series should match only if d/e is analytic.
            # This is currently done internally in ode_1st_power_series.
            # If initial condition is specified pass it to ode_1st_power_series
            # by means of a dict with keys as point and value.
            if ics is not None:
                if ics.get('terms'):
                    terms = ics.pop('terms')
                funcset = [funcarg.atoms(AppliedUndef) for funcarg in ics]
                for tryfunc in funcset:
                    if len(tryfunc) != 1:
                        raise ValueError("Key value of ics should be either function value"
                            " at a point or value of the derivative at a point")
                    else: 
                       tfunc = tryfunc.pop()
                       if tfunc.func != f:
                           raise ValueError("Function present in the differential equation"
                               " and the initial conditions should be same")
                       else:
                           constargs = tfunc.args
                           if len(constargs) == 1:
                               constant = constargs[0]
                               if not constant.has(x):
                                   rseries.update({'point': constant, 'value': ics[funcarg],
                                       'terms': terms})
                                   break

            matching_hints["1st_power_series"] = rseries
=======
            r3.update(r)
>>>>>>> 35b7b66d
            ## Exact Differential Equation: P(x, y) + Q(x, y)*y' = 0 where
            # dP/dy == dQ/dx
            try:
                if r[d] != 0:
                    numerator = simplify(r[d].diff(y) - r[e].diff(x))
                    # The following few conditions try to convert a non-exact
                    # differential equation into an exact one.
                    # References : Differential equations with applications
                    # and historical notes - George E. Simmons

                    if numerator:
                        # If (dP/dy - dQ/dx) / Q = f(x)
                        # then exp(integral(f(x))*equation becomes exact
                        factor = simplify(numerator/r[e])
                        variables = factor.free_symbols
                        if len(variables) == 1 and x == variables.pop():
                            factor = exp(C.Integral(factor).doit())
                            r[d] *= factor
                            r[e] *= factor
                            matching_hints["1st_exact"] = r
                            matching_hints["1st_exact_Integral"] = r
                        else:
                            # If (dP/dy - dQ/dx) / -P = f(y)
                            # then exp(integral(f(y))*equation becomes exact
                            factor = simplify(-numerator/r[d])
                            variables = factor.free_symbols
                            if len(variables) == 1 and y == variables.pop():
                                factor = exp(C.Integral(factor).doit())
                                r[d] *= factor
                                r[e] *= factor
                                matching_hints["1st_exact"] = r
                                matching_hints["1st_exact_Integral"] = r
                    else:
                        matching_hints["1st_exact"] = r
                        matching_hints["1st_exact_Integral"] = r

            except NotImplementedError:
                # Differentiating the coefficients might fail because of things
                # like f(2*x).diff(x).  See issue 1525 and issue 1620.
                pass

        # Any first order ODE can be ideally solved by the Lie Group
        # method
        matching_hints["lie_group"] = r3

        # This match is used for several cases below; we now collect on
        # f(x) so the matching works.
        r = collect(reduced_eq, df, exact=True).match(d + e*df)
        if r:
            # Using r[d] and r[e] without any modification for hints
            # linear-coefficients and separable-reduced.
            num, den = r[d], r[e]  # ODE = d/e + df
            r['d'] = d
            r['e'] = e
            r['y'] = y
            r[d] = num.subs(f(x), y)
            r[e] = den.subs(f(x), y)

            ## Separable Case: y' == P(y)*Q(x)
            r[d] = separatevars(r[d])
            r[e] = separatevars(r[e])
            # m1[coeff]*m1[x]*m1[y] + m2[coeff]*m2[x]*m2[y]*y'
            m1 = separatevars(r[d], dict=True, symbols=(x, y))
            m2 = separatevars(r[e], dict=True, symbols=(x, y))
            if m1 and m2:
                r1 = {'m1': m1, 'm2': m2, 'y': y}
                matching_hints["separable"] = r1
                matching_hints["separable_Integral"] = r1

            ## First order equation with homogeneous coefficients:
            # dy/dx == F(y/x) or dy/dx == F(x/y)
            ordera = homogeneous_order(r[d], x, y)
            if ordera is not None:
                orderb = homogeneous_order(r[e], x, y)
                if ordera == orderb:
                    # u1=y/x and u2=x/y
                    u1 = Dummy('u1')
                    u2 = Dummy('u2')
                    s = "1st_homogeneous_coeff_subs"
                    s1 = s + "_dep_div_indep"
                    s2 = s + "_indep_div_dep"
                    if simplify((r[d] + u1*r[e]).subs({x: 1, y: u1})) != 0:
                        matching_hints[s1] = r
                        matching_hints[s1 + "_Integral"] = r
                    if simplify((r[e] + u2*r[d]).subs({x: u2, y: 1})) != 0:
                        matching_hints[s2] = r
                        matching_hints[s2 + "_Integral"] = r
                    if s1 in matching_hints and s2 in matching_hints:
                        matching_hints["1st_homogeneous_coeff_best"] = r

            ## Linear coefficients of the form
            # y'+ F((a*x + b*y + c)/(a'*x + b'y + c')) = 0
            # that can be reduced to homogeneous form.
            F = num/den
            params = _linear_coeff_match(F, func)
            if params:
                xarg, yarg = params
                u = Dummy('u')
                t = Dummy('t')
                # Dummy substitution for df and f(x).
                dummy_eq = reduced_eq.subs(((df, t), (f(x), u)))
                reps = ((x, x + xarg), (u, u + yarg), (t, df), (u, f(x)))
                dummy_eq = simplify(dummy_eq.subs(reps))
                # get the re-cast values for e and d
                r2 = collect(expand(dummy_eq), [df, f(x)]).match(e*df + d)
                if r2:
                    orderd = homogeneous_order(r2[d], x, f(x))
                    if orderd is not None:
                        ordere = homogeneous_order(r2[e], x, f(x))
                        if orderd == ordere:
                            # Match arguments are passed in such a way that it
                            # is coherent with the already existing homogeneous
                            # functions.
                            r2[d] = r2[d].subs(f(x), y)
                            r2[e] = r2[e].subs(f(x), y)
                            r2.update({'xarg': xarg, 'yarg': yarg,
                                'd': d, 'e': e, 'y': y})
                            matching_hints["linear_coefficients"] = r2
                            matching_hints["linear_coefficients_Integral"] = r2

            ## Equation of the form y' + (y/x)*H(x^n*y) = 0
            # that can be reduced to separable form

            factor = simplify(x/f(x)*num/den)

            # Try representing factor in terms of x^n*y
            # where n is lowest power of x in factor;
            # first remove terms like sqrt(2)*3 from factor.atoms(Mul)
            u = None
            for mul in ordered(factor.atoms(Mul)):
                if mul.has(x):
                    _, u = mul.as_independent(x, f(x))
                    break
            if u and u.has(f(x)):
                t = Dummy('t')
                r2 = {'t': t}
                xpart, ypart = u.as_independent(f(x))
                test = factor.subs(((u, t), (1/u, 1/t)))
                free = test.free_symbols
                if len(free) == 1 and free.pop() == t:
                    r2.update({'power': xpart.as_base_exp()[1], 'u': test})
                    matching_hints["separable_reduced"] = r2
                    matching_hints["separable_reduced_Integral"] = r2

        ## Almost-linear equation of the form f(x)*g(y)*y' + k(x)*l(y) + m(x) = 0
        r = collect(eq, [df, f(x)]).match(e*df + d)
        if r:
            r2 = r.copy()
            r2[c] = S.Zero
            if r2[d].is_Add:
                # Separate the terms having f(x) to r[d] and
                # remaining to r[c]
                no_f, r2[d] = r2[d].as_independent(f(x))
                r2[c] += no_f
            factor = simplify(r2[d].diff(f(x))/r[e])
            if factor and not factor.has(f(x)):
                r2[d] = factor_terms(r2[d])
                u = r2[d].as_independent(f(x), as_Add=False)[1]
                r2.update({'a': e, 'b': d, 'c': c, 'u': u})
                r2[d] /= u
                r2[e] /= u.diff(f(x))
                matching_hints["almost_linear"] = r2
                matching_hints["almost_linear_Integral"] = r2


    if order == 2:
        # Liouville ODE in the form
        # f(x).diff(x, 2) + g(f(x))*(f(x).diff(x))**2 + h(x)*f(x).diff(x)
        # See Goldstein and Braun, "Advanced Methods for the Solution of
        # Differential Equations", pg. 98

        s = d*f(x).diff(x, 2) + e*df**2 + k*df
        r = reduced_eq.match(s)
        if r and r[d] != 0:
            y = Dummy('y')
            g = simplify(r[e]/r[d]).subs(f(x), y)
            h = simplify(r[k]/r[d])
            if h.has(f(x)) or g.has(x):
                pass
            else:
                r = {'g': g, 'h': h, 'y': y}
                matching_hints["Liouville"] = r
                matching_hints["Liouville_Integral"] = r

    if order > 0:
        # nth order linear ODE
        # a_n(x)y^(n) + ... + a_1(x)y' + a_0(x)y = F(x) = b

        r = _nth_linear_match(reduced_eq, func, order)

        # Constant coefficient case (a_i is constant for all i)
        if r and not any(r[i].has(x) for i in r if i >= 0):
            # Inhomogeneous case: F(x) is not identically 0
            if r[-1]:
                undetcoeff = _undetermined_coefficients_match(r[-1], x)
                s = "nth_linear_constant_coeff_variation_of_parameters"
                matching_hints[s] = r
                matching_hints[s + "_Integral"] = r
                if undetcoeff['test']:
                    r['trialset'] = undetcoeff['trialset']
                    matching_hints["nth_linear_constant_coeff_undetermined_"
                        "coefficients"] = r
            # Homogeneous case: F(x) is identically 0
            else:
                matching_hints["nth_linear_constant_coeff_homogeneous"] = r

        # Euler equation case (a_i * x**i for all i)
        def _test_term(coeff, order):
            r"""
            Linear Euler ODEs have the form  K*x**order*diff(y(x),x,order),
            where K is independent of x and y(x), order>= 0.
            So we need to check that for each term, coeff == K*x**order from
            some K.  We have a few cases, since coeff may have several
            different types.
            """
            assert order >= 0
            if coeff == 0:
                return True
            if order == 0:
                if x in coeff.free_symbols:
                    return False
                return f(x) not in coeff.atoms()
            if coeff.is_Mul:
                if coeff.has(f(x)):
                    return False
                return x**order in coeff.args
            elif coeff.is_Pow:
                return coeff.as_base_exp() == (x, order)
            elif order == 1:
                return x == coeff
            return False
        if r and not any(not _test_term(r[i], i) for i in r if i >= 0):
            if not r[-1]:
                matching_hints["nth_linear_euler_eq_homogeneous"] = r

    # Order keys based on allhints.
    retlist = [i for i in allhints if i in matching_hints]

    if dict:
        # Dictionaries are ordered arbitrarily, so make note of which
        # hint would come first for dsolve().  Use an ordered dict in Py 3.
        matching_hints["default"] = retlist[0] if retlist else None
        matching_hints["ordered_hints"] = tuple(retlist)
        return matching_hints
    else:
        return tuple(retlist)

@vectorize(0)
def odesimp(eq, func, order, hint):
    r"""
    Simplifies ODEs, including trying to solve for ``func`` and running
    :py:meth:`~sympy.solvers.ode.constantsimp`.

    It may use knowledge of the type of solution that the hint returns to
    apply additional simplifications.

    It also attempts to integrate any :py:class:`~sympy.integrals.Integral`\s
    in the expression, if the hint is not an ``_Integral`` hint.

    This function should have no effect on expressions returned by
    :py:meth:`~sympy.solvers.ode.dsolve`, as
    :py:meth:`~sympy.solvers.ode.dsolve` already calls
    :py:meth:`~sympy.solvers.ode.odesimp`, but the individual hint functions
    do not call :py:meth:`~sympy.solvers.ode.odesimp` (because the
    :py:meth:`~sympy.solvers.ode.dsolve` wrapper does).  Therefore, this
    function is designed for mainly internal use.

    Examples
    ========

    >>> from sympy import sin, symbols, dsolve, pprint, Function
    >>> from sympy.solvers.ode import odesimp
    >>> x , u2, C1= symbols('x,u2,C1')
    >>> f = Function('f')

    >>> eq = dsolve(x*f(x).diff(x) - f(x) - x*sin(f(x)/x), f(x),
    ... hint='1st_homogeneous_coeff_subs_indep_div_dep_Integral',
    ... simplify=False)
    >>> pprint(eq, wrap_line=False)
                            x
                           ----
                           f(x)
                             /
                            |
                            |   /        1   \
                            |  -|u2 + -------|
                            |   |        /1 \|
                            |   |     sin|--||
                            |   \        \u2//
    log(f(x)) = log(C1) +   |  ---------------- d(u2)
                            |          2
                            |        u2
                            |
                           /

    >>> pprint(odesimp(eq, f(x), 1,
    ... hint='1st_homogeneous_coeff_subs_indep_div_dep'
    ... )) #doctest: +SKIP
        x
    --------- = C1
       /f(x)\
    tan|----|
       \2*x /

    """
    x = func.args[0]
    f = func.func
    C1 = Symbol('C1')

    # First, integrate if the hint allows it.
    eq = _handle_Integral(eq, func, order, hint)
    assert isinstance(eq, Equality)

    # Second, clean up the arbitrary constants.
    # Right now, nth linear hints can put as many as 2*order constants in an
    # expression.  If that number grows with another hint, the third argument
    # here should be raised accordingly, or constantsimp() rewritten to handle
    # an arbitrary number of constants.
    eq = constantsimp(eq, x, 2*order)

    # Lastly, now that we have cleaned up the expression, try solving for func.
    # When RootOf is implemented in solve(), we will want to return a RootOf
    # everytime instead of an Equality.

    # Get the f(x) on the left if possible.
    if eq.rhs == func and not eq.lhs.has(func):
        eq = [Eq(eq.rhs, eq.lhs)]

    # make sure we are working with lists of solutions in simplified form.
    if eq.lhs == func and not eq.rhs.has(func):
        # The solution is already solved
        eq = [eq]

        # special simplification of the rhs
        if hint.startswith("nth_linear_constant_coeff"):
            # Collect terms to make the solution look nice.
            # This is also necessary for constantsimp to remove unnecessary
            # terms from the particular solution from variation of parameters
            global collectterms
            assert len(eq) == 1 and eq[0].lhs == f(x)
            sol = eq[0].rhs
            sol = expand_mul(sol)
            for i, reroot, imroot in collectterms:
                sol = collect(sol, x**i*exp(reroot*x)*sin(abs(imroot)*x))
                sol = collect(sol, x**i*exp(reroot*x)*cos(imroot*x))
            for i, reroot, imroot in collectterms:
                sol = collect(sol, x**i*exp(reroot*x))
            del collectterms
            eq[0] = Eq(f(x), sol)

    else:
        # The solution is not solved, so try to solve it
        try:
            eqsol = solve(eq, func, force=True)
            if not eqsol:
                raise NotImplementedError
        except (NotImplementedError, PolynomialError):
            eq = [eq]
        else:
            def _expand(expr):
                numer, denom = expr.as_numer_denom()

                if denom.is_Add:
                    return expr
                else:
                    return powsimp(expr.expand(), combine='exp', deep=True)

            # XXX: the rest of odesimp() expects each ``t`` to be in a
            # specific normal form: rational expression with numerator
            # expanded, but with combined exponential functions (at
            # least in this setup all tests pass).
            eq = [Eq(f(x), _expand(t)) for t in eqsol]

        # special simplification of the lhs.
        if hint.startswith("1st_homogeneous_coeff"):
            for j, eqi in enumerate(eq):
                newi = logcombine(eqi, force=True)
                if newi.lhs.func is log and newi.rhs == 0:
                    newi = Eq(newi.lhs.args[0]/C1, C1)
                eq[j] = newi

    # We cleaned up the costants before solving to help the solve engine with
    # a simpler expression, but the solved expression could have introduced
    # things like -C1, so rerun constantsimp() one last time before returning.
    for i, eqi in enumerate(eq):
        eqi = constantsimp(eqi, x, 2*order)
        eq[i] = constant_renumber(eqi, 'C', 1, 2*order)

    # If there is only 1 solution, return it;
    # otherwise return the list of solutions.
    if len(eq) == 1:
        eq = eq[0]
    return eq

def checkodesol(ode, sol, func=None, order='auto', solve_for_func=True):
    r"""
    Substitutes ``sol`` into ``ode`` and checks that the result is ``0``.

    This only works when ``func`` is one function, like `f(x)`.  ``sol`` can
    be a single solution or a list of solutions.  Each solution may be an
    :py:class:`~sympy.core.relational.Equality` that the solution satisfies,
    e.g. ``Eq(f(x), C1), Eq(f(x) + C1, 0)``; or simply an
    :py:class:`~sympy.core.expr.Expr`, e.g. ``f(x) - C1``. In most cases it
    will not be necessary to explicitly identify the function, but if the
    function cannot be inferred from the original equation it can be supplied
    through the ``func`` argument.

    If a sequence of solutions is passed, the same sort of container will be
    used to return the result for each solution.

    It tries the following methods, in order, until it finds zero equivalence:

    1. Substitute the solution for `f` in the original equation.  This only
       works if ``ode`` is solved for `f`.  It will attempt to solve it first
       unless ``solve_for_func == False``.
    2. Take `n` derivatives of the solution, where `n` is the order of
       ``ode``, and check to see if that is equal to the solution.  This only
       works on exact ODEs.
    3. Take the 1st, 2nd, ..., `n`\th derivatives of the solution, each time
       solving for the derivative of `f` of that order (this will always be
       possible because `f` is a linear operator). Then back substitute each
       derivative into ``ode`` in reverse order.

    This function returns a tuple.  The first item in the tuple is ``True`` if
    the substitution results in ``0``, and ``False`` otherwise. The second
    item in the tuple is what the substitution results in.  It should always
    be ``0`` if the first item is ``True``. Note that sometimes this function
    will ``False``, but with an expression that is identically equal to ``0``,
    instead of returning ``True``.  This is because
    :py:meth:`~sympy.simplify.simplify.simplify` cannot reduce the expression
    to ``0``.  If an expression returned by this function vanishes
    identically, then ``sol`` really is a solution to ``ode``.

    If this function seems to hang, it is probably because of a hard
    simplification.

    To use this function to test, test the first item of the tuple.

    Examples
    ========

    >>> from sympy import Eq, Function, checkodesol, symbols
    >>> x, C1 = symbols('x,C1')
    >>> f = Function('f')
    >>> checkodesol(f(x).diff(x), Eq(f(x), C1))
    (True, 0)
    >>> assert checkodesol(f(x).diff(x), C1)[0]
    >>> assert not checkodesol(f(x).diff(x), x)[0]
    >>> checkodesol(f(x).diff(x, 2), x**2)
    (False, 2)

    """
    if not isinstance(ode, Equality):
        ode = Eq(ode, 0)
    if func is None:
        try:
            _, func = _preprocess(ode.lhs)
        except ValueError:
            funcs = [s.atoms(AppliedUndef) for s in (
                sol if is_sequence(sol, set) else [sol])]
            funcs = reduce(set.union, funcs, set())
            if len(funcs) != 1:
                raise ValueError(
                    'must pass func arg to checkodesol for this case.')
            func = funcs.pop()
    # ========== deprecation handling
    # After the deprecation period this handling section becomes:
    # ----------
    # if not is_unfunc(func) or len(func.args) != 1:
    #     raise ValueError(
    #         "func must be a function of one variable, not %s" % func)
    # ----------
    # assume, during deprecation, that sol and func are reversed
    if isinstance(sol, AppliedUndef) and len(sol.args) == 1:
        if isinstance(func, AppliedUndef) and len(func.args) == 1:
            msg = "If you really do want sol to be just %s, use Eq(%s, 0) " % \
                (sol, sol) + "instead."
        else:
            msg = ""
        SymPyDeprecationWarning(msg, feature="The order of the "
            "arguments sol and func to checkodesol()",
            useinstead="checkodesol(ode, sol, func)", issue=3384,
        ).warn()
        sol, func = func, sol
    elif not (isinstance(func, AppliedUndef) and len(func.args) == 1):
        from sympy.utilities.misc import filldedent
        raise ValueError(filldedent('''
        func (or sol, during deprecation) must be a function
        of one variable. Got sol = %s, func = %s''' % (sol, func)))
    # ========== end of deprecation handling
    if is_sequence(sol, set):
        return type(sol)([checkodesol(ode, i, order=order, solve_for_func=solve_for_func) for i in sol])

    if not isinstance(sol, Equality):
        sol = Eq(func, sol)
    x = func.args[0]
    s = True
    testnum = 0
    if order == 'auto':
        order = ode_order(ode, func)
    if solve_for_func and not (
            sol.lhs == func and not sol.rhs.has(func)) and not (
            sol.rhs == func and not sol.lhs.has(func)):
        try:
            solved = solve(sol, func)
            if not solved:
                raise NotImplementedError
        except NotImplementedError:
            pass
        else:
            if len(solved) == 1:
                result = checkodesol(ode, Eq(func, solved[0]),
                    order=order, solve_for_func=False)
            else:
                result = checkodesol(ode, [Eq(func, t) for t in solved],
                order=order, solve_for_func=False)

            return result

    while s:
        if testnum == 0:
            # First pass, try substituting a solved solution directly into the
            # ODE. This has the highest chance of succeeding.
            ode_diff = ode.lhs - ode.rhs

            if sol.lhs == func:
                s = sub_func_doit(ode_diff, func, sol.rhs)
            elif sol.rhs == func:
                s = sub_func_doit(ode_diff, func, sol.lhs)
            else:
                testnum += 1
                continue
            ss = simplify(s)
            if ss:
                # with the new numer_denom in power.py, if we do a simple
                # expansion then testnum == 0 verifies all solutions.
                s = ss.expand(force=True)
            else:
                s = 0
            testnum += 1
        elif testnum == 1:
            # Second pass. If we cannot substitute f, try seeing if the nth
            # derivative is equal, this will only work for odes that are exact,
            # by definition.
            s = simplify(
                trigsimp(diff(sol.lhs, x, order) - diff(sol.rhs, x, order)) -
                trigsimp(ode.lhs) + trigsimp(ode.rhs))
            # s2 = simplify(
            #     diff(sol.lhs, x, order) - diff(sol.rhs, x, order) - \
            #     ode.lhs + ode.rhs)
            testnum += 1
        elif testnum == 2:
            # Third pass. Try solving for df/dx and substituting that into the
            # ODE. Thanks to Chris Smith for suggesting this method.  Many of
            # the comments below are his too.
            # The method:
            # - Take each of 1..n derivatives of the solution.
            # - Solve each nth derivative for d^(n)f/dx^(n)
            #   (the differential of that order)
            # - Back substitute into the ODE in decreasing order
            #   (i.e., n, n-1, ...)
            # - Check the result for zero equivalence
            if sol.lhs == func and not sol.rhs.has(func):
                diffsols = {0: sol.rhs}
            elif sol.rhs == func and not sol.lhs.has(func):
                diffsols = {0: sol.lhs}
            else:
                diffsols = {}
            sol = sol.lhs - sol.rhs
            for i in range(1, order + 1):
                # Differentiation is a linear operator, so there should always
                # be 1 solution. Nonetheless, we test just to make sure.
                # We only need to solve once.  After that, we automatically
                # have the solution to the differential in the order we want.
                if i == 1:
                    ds = sol.diff(x)
                    try:
                        sdf = solve(ds, func.diff(x, i))
                        if not sdf:
                            raise NotImplementedError
                    except NotImplementedError:
                        testnum += 1
                        break
                    else:
                        diffsols[i] = sdf[0]
                else:
                    # This is what the solution says df/dx should be.
                    diffsols[i] = diffsols[i - 1].diff(x)

            # Make sure the above didn't fail.
            if testnum > 2:
                continue
            else:
                # Substitute it into ODE to check for self consistency.
                lhs, rhs = ode.lhs, ode.rhs
                for i in range(order, -1, -1):
                    if i == 0 and 0 not in diffsols:
                        # We can only substitute f(x) if the solution was
                        # solved for f(x).
                        break
                    lhs = sub_func_doit(lhs, func.diff(x, i), diffsols[i])
                    rhs = sub_func_doit(rhs, func.diff(x, i), diffsols[i])
                    ode_or_bool = Eq(lhs, rhs)
                    ode_or_bool = simplify(ode_or_bool)

                    if isinstance(ode_or_bool, bool):
                        if ode_or_bool:
                            lhs = rhs = S.Zero
                    else:
                        lhs = ode_or_bool.lhs
                        rhs = ode_or_bool.rhs
                # No sense in overworking simplify -- just prove that the
                # numerator goes to zero
                num = trigsimp((lhs - rhs).as_numer_denom()[0])
                # since solutions are obtained using force=True we test
                # using the same level of assumptions
                ## replace function with dummy so assumptions will work
                _func = Dummy('func')
                num = num.subs(func, _func)
                ## posify the expression
                num, reps = posify(num)
                s = simplify(num).xreplace(reps).xreplace({_func: func})
                testnum += 1
        else:
            break

    if not s:
        return (True, s)
    elif s is True:  # The code above never was able to change s
        raise NotImplementedError("Unable to test if " + str(sol) +
            " is a solution to " + str(ode) + ".")
    else:
        return (False, s)


def ode_sol_simplicity(sol, func, trysolving=True):
    r"""
    Returns an extended integer representing how simple a solution to an ODE
    is.

    The following things are considered, in order from most simple to least:

    - ``sol`` is solved for ``func``.
    - ``sol`` is not solved for ``func``, but can be if passed to solve (e.g.,
      a solution returned by ``dsolve(ode, func, simplify=False``).
    - If ``sol`` is not solved for ``func``, then base the result on the
      length of ``sol``, as computed by ``len(str(sol))``.
    - If ``sol`` has any unevaluated :py:class:`~sympy.integrals.Integral`\s,
      this will automatically be considered less simple than any of the above.

    This function returns an integer such that if solution A is simpler than
    solution B by above metric, then ``ode_sol_simplicity(sola, func) <
    ode_sol_simplicity(solb, func)``.

    Currently, the following are the numbers returned, but if the heuristic is
    ever improved, this may change.  Only the ordering is guaranteed.

    +----------------------------------------------+-------------------+
    | Simplicity                                   | Return            |
    +==============================================+===================+
    | ``sol`` solved for ``func``                  | ``-2``            |
    +----------------------------------------------+-------------------+
    | ``sol`` not solved for ``func`` but can be   | ``-1``            |
    +----------------------------------------------+-------------------+
    | ``sol`` is not solved nor solvable for       | ``len(str(sol))`` |
    | ``func``                                     |                   |
    +----------------------------------------------+-------------------+
    | ``sol`` contains an                          | ``oo``            |
    | :py:class:`~sympy.integrals.Integral`        |                   |
    +----------------------------------------------+-------------------+

    ``oo`` here means the SymPy infinity, which should compare greater than
    any integer.

    If you already know :py:meth:`~sympy.solvers.solvers.solve` cannot solve
    ``sol``, you can use ``trysolving=False`` to skip that step, which is the
    only potentially slow step.  For example,
    :py:meth:`~sympy.solvers.ode.dsolve` with the ``simplify=False`` flag
    should do this.

    If ``sol`` is a list of solutions, if the worst solution in the list
    returns ``oo`` it returns that, otherwise it returns ``len(str(sol))``,
    that is, the length of the string representation of the whole list.

    Examples
    ========

    This function is designed to be passed to ``min`` as the key argument,
    such as ``min(listofsolutions, key=lambda i: ode_sol_simplicity(i,
    f(x)))``.

    >>> from sympy import symbols, Function, Eq, tan, cos, sqrt, Integral
    >>> from sympy.solvers.ode import ode_sol_simplicity
    >>> x, C1, C2 = symbols('x, C1, C2')
    >>> f = Function('f')

    >>> ode_sol_simplicity(Eq(f(x), C1*x**2), f(x))
    -2
    >>> ode_sol_simplicity(Eq(x**2 + f(x), C1), f(x))
    -1
    >>> ode_sol_simplicity(Eq(f(x), C1*Integral(2*x, x)), f(x))
    oo
    >>> eq1 = Eq(f(x)/tan(f(x)/(2*x)), C1)
    >>> eq2 = Eq(f(x)/tan(f(x)/(2*x) + f(x)), C2)
    >>> [ode_sol_simplicity(eq, f(x)) for eq in [eq1, eq2]]
    [26, 33]
    >>> min([eq1, eq2], key=lambda i: ode_sol_simplicity(i, f(x)))
    f(x)/tan(f(x)/(2*x)) == C1

    """
    # TODO: if two solutions are solved for f(x), we still want to be
    # able to get the simpler of the two

    # See the docstring for the coercion rules.  We check easier (faster)
    # things here first, to save time.

    if iterable(sol):
        # See if there are Integrals
        for i in sol:
            if ode_sol_simplicity(i, func, trysolving=trysolving) == oo:
                return oo

        return len(str(sol))

    if sol.has(C.Integral):
        return oo

    # Next, try to solve for func.  This code will change slightly when RootOf
    # is implemented in solve().  Probably a RootOf solution should fall
    # somewhere between a normal solution and an unsolvable expression.

    # First, see if they are already solved
    if sol.lhs == func and not sol.rhs.has(func) or \
            sol.rhs == func and not sol.lhs.has(func):
        return -2
    # We are not so lucky, try solving manually
    if trysolving:
        try:
            sols = solve(sol, func)
            if not sols:
                raise NotImplementedError
        except NotImplementedError:
            pass
        else:
            return -1

    # Finally, a naive computation based on the length of the string version
    # of the expression.  This may favor combined fractions because they
    # will not have duplicate denominators, and may slightly favor expressions
    # with fewer additions and subtractions, as those are separated by spaces
    # by the printer.

    # Additional ideas for simplicity heuristics are welcome, like maybe
    # checking if a equation has a larger domain, or if constantsimp has
    # introduced arbitrary constants numbered higher than the order of a
    # given ODE that sol is a solution of.
    return len(str(sol))


@vectorize(0)
def constantsimp(expr, independentsymbol, endnumber, startnumber=1,
                 symbolname='C'):
    r"""
    Simplifies an expression with arbitrary constants in it.

    This function is written specifically to work with
    :py:meth:`~sympy.solvers.ode.dsolve`, and is not intended for general use.

    Simplification is done by "absorbing" the arbitrary constants in to other
    arbitrary constants, numbers, and symbols that they are not independent
    of.

    The symbols must all have the same name with numbers after it, for
    example, ``C1``, ``C2``, ``C3``.  The ``symbolname`` here would be
    '``C``', the ``startnumber`` would be 1, and the ``endnumber`` would be 3.
    If the arbitrary constants are independent of the variable ``x``, then the
    independent symbol would be ``x``.  There is no need to specify the
    dependent function, such as ``f(x)``, because it already has the
    independent symbol, ``x``, in it.

    Because terms are "absorbed" into arbitrary constants and because
    constants are renumbered after simplifying, the arbitrary constants in
    expr are not necessarily equal to the ones of the same name in the
    returned result.

    If two or more arbitrary constants are added, multiplied, or raised to the
    power of each other, they are first absorbed together into a single
    arbitrary constant.  Then the new constant is combined into other terms if
    necessary.

    Absorption of constants is done with limited assistance:

    1. terms of :py:class:`~sympy.core.add.Add`\s are collected to try join
       constants so `e^x (C_1 \cos(x) + C_2 \cos(x))` will simplify to `e^x
       C_1 \cos(x)`;

    2. powers with exponents that are :py:class:`~sympy.core.add.Add`\s are
       expanded so `e^{C_1 + x}` will be simplified to `C_1 e^x`.

    Use :py:meth:`~sympy.solvers.ode.constant_renumber` to renumber constants
    after simplification or else arbitrary numbers on constants may appear,
    e.g. `C_1 + C_3 x`.

    In rare cases, a single constant can be "simplified" into two constants.
    Every differential equation solution should have as many arbitrary
    constants as the order of the differential equation.  The result here will
    be technically correct, but it may, for example, have `C_1` and `C_2` in
    an expression, when `C_1` is actually equal to `C_2`.  Use your discretion
    in such situations, and also take advantage of the ability to use hints in
    :py:meth:`~sympy.solvers.ode.dsolve`.

    Examples
    ========

    >>> from sympy import symbols
    >>> from sympy.solvers.ode import constantsimp
    >>> C1, C2, C3, x, y = symbols('C1,C2,C3,x,y')
    >>> constantsimp(2*C1*x, x, 3)
    C1*x
    >>> constantsimp(C1 + 2 + x + y, x, 3)
    C1 + x
    >>> constantsimp(C1*C2 + 2 + x + y + C3*x, x, 3)
    C1 + C3*x

    """
    # This function works recursively.  The idea is that, for Mul,
    # Add, Pow, and Function, if the class has a constant in it, then
    # we can simplify it, which we do by recursing down and
    # simplifying up.  Otherwise, we can skip that part of the
    # expression.

    if type(symbolname) is tuple:
        x, endnumber, startnumber, constantsymbols = symbolname
    else:
        constantsymbols = symbols(
            symbolname + '%i:%i' % (startnumber, endnumber + 1))
        x = independentsymbol
    con_set = set(constantsymbols)
    ARGS = None, None, None, (
        x, endnumber, startnumber, constantsymbols)

    if isinstance(expr, Equality):
        # For now, only treat the special case where one side of the equation
        # is a constant
        if expr.lhs in con_set:
            return Eq(expr.lhs, constantsimp(expr.rhs + expr.lhs, *ARGS) - expr.lhs)
            # this could break if expr.lhs is absorbed into another constant,
            # but for now, the only solutions that return Eq's with a constant
            # on one side are first order.  At any rate, it will still be
            # technically correct.  The expression will just have too many
            # constants in it
        elif expr.rhs in con_set:
            return Eq(constantsimp(expr.lhs + expr.rhs, *ARGS) - expr.rhs, expr.rhs)
        else:
            return Eq(constantsimp(expr.lhs, *ARGS), constantsimp(expr.rhs, *ARGS))

    if not hasattr(expr, 'has') or not expr.has(*constantsymbols):
        return expr
    else:
        # ================ pre-processing ================
        def _take(i):
            # return the lowest numbered constant symbol that appears in ``i``
            # else return ``i``
            c = i.free_symbols & con_set
            if c:
                return min(c, key=str)
            return i

        if not (expr.has(x) and x in expr.free_symbols):
            return constantsymbols[0]

        # collect terms to get constants together
        new_expr = terms_gcd(expr, clear=False, deep=True, expand=False)

        if new_expr.is_Mul:
            # don't let C1*exp(x) + C2*exp(2*x) become exp(x)*(C1 + C2*exp(x))
            infac = False
            asfac = False
            for m in new_expr.args:
                if m.func is exp:
                    asfac = True
                elif m.is_Add:
                    infac = any(fi.func is exp for t in m.args
                        for fi in Mul.make_args(t))
                if asfac and infac:
                    new_expr = expr
                    break
        expr = new_expr
        # don't allow a number to be factored out of an expression
        # that has no denominator
        if expr.is_Mul:
            h, t = expr.as_coeff_Mul()
            if h != 1 and (t.is_Add or denom(t) == 1):
                args = list(Mul.make_args(t))
                for i, a in enumerate(args):
                    if a.is_Add:
                        args[i] = h*a
                        expr = Mul._from_args(args)
                        break
            # let numbers absorb into constants of an Add, perhaps
            # in the base of a power, if all its terms have a constant
            # symbol in them, e.g. sqrt(2)*(C1 + C2*x) -> C1 + C2*x
            if expr.is_Mul:
                d = sift(expr.args, lambda m: m.is_number is True)
                num = d[True]
                other = d[False]
                if num:
                    for o in other:
                        b, e = o.as_base_exp()
                        if b.is_Add and \
                                all(a.args_cnc(cset=True, warn=False)[0] &
                                con_set for a in b.args):
                            expr = sign(Mul(*num))*Mul._from_args(other)
                            break
        if expr.is_Mul:  # check again that it's still a Mul
            i, d = expr.as_independent(x, strict=True)
            newi = _take(i)
            if newi != i:
                expr = newi*d
        elif expr.is_Add:
            i, d = expr.as_independent(x, strict=True)
            expr = _take(i) + d
            if expr.is_Add:
                terms = {}
                for ai in expr.args:
                    i, d = ai.as_independent(x, strict=True, as_Add=False)
                    terms.setdefault(d, []).append(i)
                expr = Add(*[k*Add(*v) for k, v in terms.items()])
        # handle powers like exp(C0 + g(x)) -> C0*exp(g(x))
        pows = [p for p in expr.atoms(C.Function, C.Pow) if
                (p.is_Pow or p.func is exp) and
                p.exp.is_Add and
                p.exp.as_independent(x, strict=True)[1]]
        if pows:
            reps = []
            for p in pows:
                b, e = p.as_base_exp()
                ei, ed = e.as_independent(x, strict=True)
                e = _take(ei)
                if e != ei or e in constantsymbols:
                    reps.append((p, e*b**ed))
            expr = expr.xreplace(dict(reps))
            # a C1*C2 may have been introduced and the code below won't
            # handle that so handle it now: once to handle the C1*C2
            # and once to handle any C0*f(x) + C0*f(x)
            for _ in range(2):
                muls = [m for m in expr.atoms(Mul) if m.has(*constantsymbols)]
                reps = []
                for m in muls:
                    i, d = m.as_independent(x, strict=True)
                    newi = _take(i)
                    if newi != i:
                        reps.append((m, _take(i)*d))
                expr = expr.xreplace(dict(reps))
        # ================ end of pre-processing ================
        newargs = []
        hasconst = False
        isPowExp = False
        reeval = False
        for i in expr.args:
            if i not in constantsymbols:
                newargs.append(i)
            else:
                newconst = i
                hasconst = True
                if expr.is_Pow and i == expr.exp:
                    isPowExp = True

        for i in range(len(newargs)):
            isimp = constantsimp(newargs[i], *ARGS)
            if isimp in constantsymbols:
                reeval = True
                hasconst = True
                newconst = isimp
                if expr.is_Pow and i == 1:
                    isPowExp = True
            newargs[i] = isimp
        if hasconst:
            newargs = [i for i in newargs if i.has(x)]
            if isPowExp:
                newargs = newargs + [newconst]  # Order matters in this case
            else:
                newargs = [newconst] + newargs
        if expr.is_Pow and len(newargs) == 1:
            newargs.append(S.One)
        if expr.is_Function:
            if (len(newargs) == 0 or hasconst and len(newargs) == 1):
                return newconst
            else:
                newfuncargs = [constantsimp(t, *ARGS) for t in expr.args]
                return expr.func(*newfuncargs)
        else:
            newexpr = expr.func(*newargs)
            if reeval:
                return constantsimp(newexpr, *ARGS)
            else:
                return newexpr


def constant_renumber(expr, symbolname, startnumber, endnumber):
    r"""
    Renumber arbitrary constants in ``expr`` to have numbers 1 through `N`
    where `N` is ``endnumber - startnumber + 1`` at most.

    This is a simple function that goes through and renumbers any
    :py:class:`~sympy.core.symbol.Symbol` with a name in the form ``symbolname
    + num`` where ``num`` is in the range from ``startnumber`` to
    ``endnumber``.

    Symbols are renumbered based on ``.sort_key()``, so they should be
    numbered roughly in the order that they appear in the final, printed
    expression.  Note that this ordering is based in part on hashes, so it can
    produce different results on different machines.

    The structure of this function is very similar to that of
    :py:meth:`~sympy.solvers.ode.constantsimp`.

    Examples
    ========

    >>> from sympy import symbols, Eq, pprint
    >>> from sympy.solvers.ode import constant_renumber
    >>> x, C0, C1, C2, C3, C4 = symbols('x,C:5')

    Only constants in the given range (inclusive) are renumbered;
    the renumbering always starts from 1:

    >>> constant_renumber(C1 + C3 + C4, 'C', 1, 3)
    C1 + C2 + C4
    >>> constant_renumber(C0 + C1 + C3 + C4, 'C', 2, 4)
    C0 + 2*C1 + C2
    >>> constant_renumber(C0 + 2*C1 + C2, 'C', 0, 1)
    C1 + 3*C2
    >>> pprint(C2 + C1*x + C3*x**2)
                    2
    C1*x + C2 + C3*x
    >>> pprint(constant_renumber(C2 + C1*x + C3*x**2, 'C', 1, 3))
                    2
    C1 + C2*x + C3*x

    """
    if type(expr) in (set, list, tuple):
        return type(expr)(
            [constant_renumber(i, symbolname=symbolname, startnumber=startnumber, endnumber=endnumber)
                for i in expr]
        )
    global newstartnumber
    newstartnumber = 1

    def _constant_renumber(expr, symbolname, startnumber, endnumber):
        r"""
        We need to have an internal recursive function so that
        newstartnumber maintains its values throughout recursive calls.

        """
        constantsymbols = [Symbol(
            symbolname + "%d" % t) for t in range(startnumber,
        endnumber + 1)]
        global newstartnumber

        if isinstance(expr, Equality):
            return Eq(
                _constant_renumber(
                    expr.lhs, symbolname, startnumber, endnumber),
                _constant_renumber(
                    expr.rhs, symbolname, startnumber, endnumber))

        if type(expr) not in (Mul, Add, Pow) and not expr.is_Function and \
                not expr.has(*constantsymbols):
            # Base case, as above.  Hope there aren't constants inside
            # of some other class, because they won't be renumbered.
            return expr
        elif expr.is_Piecewise:
            return expr
        elif expr in constantsymbols:
            # Renumbering happens here
            newconst = Symbol(symbolname + str(newstartnumber))
            newstartnumber += 1
            return newconst
        else:
            from sympy.core.containers import Tuple
            if expr.is_Function or expr.is_Pow or isinstance(expr, Tuple):
                return expr.func(
                    *[_constant_renumber(x, symbolname, startnumber,
                endnumber) for x in expr.args])
            else:
                sortedargs = list(expr.args)
                # make a mapping to send all constantsymbols to S.One and use
                # that to make sure that term ordering is not dependent on
                # the indexed value of C
                C_1 = [(ci, S.One) for ci in constantsymbols]
                sortedargs.sort(
                    key=lambda arg: default_sort_key(arg.subs(C_1)))
                return expr.func(
                    *[_constant_renumber(x, symbolname, startnumber,
                    endnumber) for x in sortedargs])

    return _constant_renumber(expr, symbolname, startnumber, endnumber)


def _handle_Integral(expr, func, order, hint):
    r"""
    Converts a solution with Integrals in it into an actual solution.

    For most hints, this simply runs ``expr.doit()``.

    """
    global y
    x = func.args[0]
    f = func.func
    if hint == "1st_exact":
        sol = (expr.doit()).subs(y, f(x))
        del y
    elif hint == "1st_exact_Integral":
        sol = expr.subs(y, f(x))
        del y
    elif hint == "nth_linear_constant_coeff_homogeneous":
        sol = expr
    elif not hint.endswith("_Integral"):
        sol = expr.doit()
    else:
        sol = expr
    return sol


# FIXME: replace the general solution in the docstring with
# dsolve(equation, hint='1st_exact_Integral').  You will need to be able
# to have assumptions on P and Q that dP/dy = dQ/dx.
def ode_1st_exact(eq, func, order, match):
    r"""
    Solves 1st order exact ordinary differential equations.

    A 1st order differential equation is called exact if it is the total
    differential of a function. That is, the differential equation

    .. math:: P(x, y) \,\partial{}x + Q(x, y) \,\partial{}y = 0

    is exact if there is some function `F(x, y)` such that `P(x, y) =
    \partial{}F/\partial{}x` and `Q(x, y) = \partial{}F/\partial{}y`.  It can
    be shown that a necessary and sufficient condition for a first order ODE
    to be exact is that `\partial{}P/\partial{}y = \partial{}Q/\partial{}x`.
    Then, the solution will be as given below::

        >>> from sympy import Function, Eq, Integral, symbols, pprint
        >>> x, y, t, x0, y0, C1= symbols('x,y,t,x0,y0,C1')
        >>> P, Q, F= map(Function, ['P', 'Q', 'F'])
        >>> pprint(Eq(Eq(F(x, y), Integral(P(t, y), (t, x0, x)) +
        ... Integral(Q(x0, t), (t, y0, y))), C1))
                    x                y
                    /                /
                   |                |
        F(x, y) =  |  P(t, y) dt +  |  Q(x0, t) dt = C1
                   |                |
                  /                /
                  x0               y0

    Where the first partials of `P` and `Q` exist and are continuous in a
    simply connected region.

    A note: SymPy currently has no way to represent inert substitution on an
    expression, so the hint ``1st_exact_Integral`` will return an integral
    with `dy`.  This is supposed to represent the function that you are
    solving for.

    Examples
    ========

    >>> from sympy import Function, dsolve, cos, sin
    >>> from sympy.abc import x
    >>> f = Function('f')
    >>> dsolve(cos(f(x)) - (x*sin(f(x)) - f(x)**2)*f(x).diff(x),
    ... f(x), hint='1st_exact')
    x*cos(f(x)) + f(x)**3/3 == C1

    References
    ==========

    - http://en.wikipedia.org/wiki/Exact_differential_equation
    - M. Tenenbaum & H. Pollard, "Ordinary Differential Equations",
      Dover 1963, pp. 73

    # indirect doctest

    """
    x = func.args[0]
    f = func.func
    r = match  # d+e*diff(f(x),x)
    e = r[r['e']]
    d = r[r['d']]
    global y  # This is the only way to pass dummy y to _handle_Integral
    y = r['y']
    C1 = Symbol('C1')
    # Refer Joel Moses, "Symbolic Integration - The Stormy Decade",
    # Communications of the ACM, Volume 14, Number 8, August 1971, pp. 558
    # which gives the method to solve an exact differential equation.
    sol = C.Integral(d, x) + C.Integral((e - (C.Integral(d, x).diff(y))), y)
    return Eq(sol, C1)


def ode_1st_homogeneous_coeff_best(eq, func, order, match):
    r"""
    Returns the best solution to an ODE from the two hints
    ``1st_homogeneous_coeff_subs_dep_div_indep`` and
    ``1st_homogeneous_coeff_subs_indep_div_dep``.

    This is as determined by :py:meth:`~sympy.solvers.ode.ode_sol_simplicity`.

    See the
    :py:meth:`~sympy.solvers.ode.ode_1st_homogeneous_coeff_subs_indep_div_dep`
    and
    :py:meth:`~sympy.solvers.ode.ode_1st_homogeneous_coeff_subs_dep_div_indep`
    docstrings for more information on these hints.  Note that there is no
    ``ode_1st_homogeneous_coeff_best_Integral`` hint.

    Examples
    ========

    >>> from sympy import Function, dsolve, pprint
    >>> from sympy.abc import x
    >>> f = Function('f')
    >>> pprint(dsolve(2*x*f(x) + (x**2 + f(x)**2)*f(x).diff(x), f(x),
    ... hint='1st_homogeneous_coeff_best', simplify=False))
                             /    2    \
                             | 3*x     |
                          log|----- + 1|
                             | 2       |
                             \f (x)    /
    log(f(x)) = log(C1) - --------------
                                3

    References
    ==========

    - http://en.wikipedia.org/wiki/Homogeneous_differential_equation
    - M. Tenenbaum & H. Pollard, "Ordinary Differential Equations",
      Dover 1963, pp. 59

    # indirect doctest

    """
    # There are two substitutions that solve the equation, u1=y/x and u2=x/y
    # They produce different integrals, so try them both and see which
    # one is easier.
    sol1 = ode_1st_homogeneous_coeff_subs_indep_div_dep(eq,
    func, order, match)
    sol2 = ode_1st_homogeneous_coeff_subs_dep_div_indep(eq,
    func, order, match)
    simplify = match.get('simplify', True)
    if simplify:
        sol1 = odesimp(
            sol1, func, order, "1st_homogeneous_coeff_subs_indep_div_dep")
        sol2 = odesimp(
            sol2, func, order, "1st_homogeneous_coeff_subs_dep_div_indep")
    return min([sol1, sol2], key=lambda x: ode_sol_simplicity(x, func,
        trysolving=not simplify))


def ode_1st_homogeneous_coeff_subs_dep_div_indep(eq, func, order, match):
    r"""
    Solves a 1st order differential equation with homogeneous coefficients
    using the substitution `u_1 = \frac{\text{<dependent
    variable>}}{\text{<independent variable>}}`.

    This is a differential equation

    .. math:: P(x, y) + Q(x, y) dy/dx = 0

    such that `P` and `Q` are homogeneous and of the same order.  A function
    `F(x, y)` is homogeneous of order `n` if `F(x t, y t) = t^n F(x, y)`.
    Equivalently, `F(x, y)` can be rewritten as `G(y/x)` or `H(x/y)`.  See
    also the docstring of :py:meth:`~sympy.solvers.ode.homogeneous_order`.

    If the coefficients `P` and `Q` in the differential equation above are
    homogeneous functions of the same order, then it can be shown that the
    substitution `y = u_1 x` (i.e. `u_1 = y/x`) will turn the differential
    equation into an equation separable in the variables `x` and `u`.  If
    `h(u_1)` is the function that results from making the substitution `u_1 =
    f(x)/x` on `P(x, f(x))` and `g(u_2)` is the function that results from the
    substitution on `Q(x, f(x))` in the differential equation `P(x, f(x)) +
    Q(x, f(x)) f'(x) = 0`, then the general solution is::

        >>> from sympy import Function, dsolve, pprint
        >>> from sympy.abc import x
        >>> f, g, h = map(Function, ['f', 'g', 'h'])
        >>> genform = g(f(x)/x) + h(f(x)/x)*f(x).diff(x)
        >>> pprint(genform)
         /f(x)\    /f(x)\ d
        g|----| + h|----|*--(f(x))
         \ x  /    \ x  / dx
        >>> pprint(dsolve(genform, f(x),
        ... hint='1st_homogeneous_coeff_subs_dep_div_indep_Integral'))
                       f(x)
                       ----
                        x
                         /
                        |
                        |       -h(u1)
        log(x) = C1 +   |  ---------------- d(u1)
                        |  u1*h(u1) + g(u1)
                        |
                       /

    Where `u_1 h(u_1) + g(u_1) \ne 0` and `x \ne 0`.

    See also the docstrings of
    :py:meth:`~sympy.solvers.ode.ode_1st_homogeneous_coeff_best` and
    :py:meth:`~sympy.solvers.ode.ode_1st_homogeneous_coeff_subs_indep_div_dep`.

    Examples
    ========

    >>> from sympy import Function, dsolve
    >>> from sympy.abc import x
    >>> f = Function('f')
    >>> pprint(dsolve(2*x*f(x) + (x**2 + f(x)**2)*f(x).diff(x), f(x),
    ... hint='1st_homogeneous_coeff_subs_dep_div_indep', simplify=False))
                          /          3   \
                          |3*f(x)   f (x)|
                       log|------ + -----|
                          |  x         3 |
                          \           x  /
    log(x) = log(C1) - -------------------
                                3

    References
    ==========

    - http://en.wikipedia.org/wiki/Homogeneous_differential_equation
    - M. Tenenbaum & H. Pollard, "Ordinary Differential Equations",
      Dover 1963, pp. 59

    # indirect doctest

    """
    x = func.args[0]
    f = func.func
    u = Dummy('u')
    u1 = Dummy('u1')  # u1 == f(x)/x
    r = match  # d+e*diff(f(x),x)
    C1 = Symbol('C1')
    xarg = match.get('xarg', 0)
    yarg = match.get('yarg', 0)
    int = C.Integral(
        (-r[r['e']]/(r[r['d']] + u1*r[r['e']])).subs({x: 1, r['y']: u1}),
        (u1, None, f(x)/x))
    sol = logcombine(Eq(log(x), int + log(C1)), force=True)
    sol = sol.subs(f(x), u).subs(((u, u - yarg), (x, x - xarg), (u, f(x))))
    return sol


def ode_1st_homogeneous_coeff_subs_indep_div_dep(eq, func, order, match):
    r"""
    Solves a 1st order differential equation with homogeneous coefficients
    using the substitution `u_2 = \frac{\text{<independent
    variable>}}{\text{<dependent variable>}}`.

    This is a differential equation

    .. math:: P(x, y) + Q(x, y) dy/dx = 0

    such that `P` and `Q` are homogeneous and of the same order.  A function
    `F(x, y)` is homogeneous of order `n` if `F(x t, y t) = t^n F(x, y)`.
    Equivalently, `F(x, y)` can be rewritten as `G(y/x)` or `H(x/y)`.  See
    also the docstring of :py:meth:`~sympy.solvers.ode.homogeneous_order`.

    If the coefficients `P` and `Q` in the differential equation above are
    homogeneous functions of the same order, then it can be shown that the
    substitution `x = u_2 y` (i.e. `u_2 = x/y`) will turn the differential
    equation into an equation separable in the variables `y` and `u_2`.  If
    `h(u_2)` is the function that results from making the substitution `u_2 =
    x/f(x)` on `P(x, f(x))` and `g(u_2)` is the function that results from the
    substitution on `Q(x, f(x))` in the differential equation `P(x, f(x)) +
    Q(x, f(x)) f'(x) = 0`, then the general solution is:

    >>> from sympy import Function, dsolve, pprint
    >>> from sympy.abc import x
    >>> f, g, h = map(Function, ['f', 'g', 'h'])
    >>> genform = g(x/f(x)) + h(x/f(x))*f(x).diff(x)
    >>> pprint(genform)
     / x  \    / x  \ d
    g|----| + h|----|*--(f(x))
     \f(x)/    \f(x)/ dx
    >>> pprint(dsolve(genform, f(x),
    ... hint='1st_homogeneous_coeff_subs_indep_div_dep_Integral'))
                 x
                ----
                f(x)
                  /
                 |
                 |       -g(u2)
                 |  ---------------- d(u2)
                 |  u2*g(u2) + h(u2)
                 |
                /
    <BLANKLINE>
    f(x) = C1*e

    Where `u_2 g(u_2) + h(u_2) \ne 0` and `f(x) \ne 0`.

    See also the docstrings of
    :py:meth:`~sympy.solvers.ode.ode_1st_homogeneous_coeff_best` and
    :py:meth:`~sympy.solvers.ode.ode_1st_homogeneous_coeff_subs_dep_div_indep`.

    Examples
    ========

    >>> from sympy import Function, pprint, dsolve
    >>> from sympy.abc import x
    >>> f = Function('f')
    >>> pprint(dsolve(2*x*f(x) + (x**2 + f(x)**2)*f(x).diff(x), f(x),
    ... hint='1st_homogeneous_coeff_subs_indep_div_dep',
    ... simplify=False))
                             /    2    \
                             | 3*x     |
                          log|----- + 1|
                             | 2       |
                             \f (x)    /
    log(f(x)) = log(C1) - --------------
                                3

    References
    ==========

    - http://en.wikipedia.org/wiki/Homogeneous_differential_equation
    - M. Tenenbaum & H. Pollard, "Ordinary Differential Equations",
      Dover 1963, pp. 59

    # indirect doctest

    """
    x = func.args[0]
    f = func.func
    u = Dummy('u')
    u2 = Dummy('u2')  # u2 == x/f(x)
    r = match  # d+e*diff(f(x),x)
    C1 = Symbol('C1')
    xarg = match.get('xarg', 0)  # If xarg present take xarg, else zero
    yarg = match.get('yarg', 0)  # If yarg present take yarg, else zero
    int = C.Integral(
        simplify(
            (-r[r['d']]/(r[r['e']] + u2*r[r['d']])).subs({x: u2, r['y']: 1})),
        (u2, None, x/f(x)))
    sol = logcombine(Eq(log(f(x)), int + log(C1)), force=True)
    sol = sol.subs(f(x), u).subs(((u, u - yarg), (x, x - xarg), (u, f(x))))
    return sol

# XXX: Should this function maybe go somewhere else?


def homogeneous_order(eq, *symbols):
    r"""
    Returns the order `n` if `g` is homogeneous and ``None`` if it is not
    homogeneous.

    Determines if a function is homogeneous and if so of what order.  A
    function `f(x, y, \cdots)` is homogeneous of order `n` if `f(t x, t y,
    \cdots) = t^n f(x, y, \cdots)`.

    If the function is of two variables, `F(x, y)`, then `f` being homogeneous
    of any order is equivalent to being able to rewrite `F(x, y)` as `G(x/y)`
    or `H(y/x)`.  This fact is used to solve 1st order ordinary differential
    equations whose coefficients are homogeneous of the same order (see the
    docstrings of
    :py:meth:`~solvers.ode.ode_1st_homogeneous_coeff_subs_dep_div_indep` and
    :py:meth:`~solvers.ode.ode_1st_homogeneous_coeff_subs_indep_div_dep`).

    Symbols can be functions, but every argument of the function must be a
    symbol, and the arguments of the function that appear in the expression
    must match those given in the list of symbols.  If a declared function
    appears with different arguments than given in the list of symbols,
    ``None`` is returned.

    Examples
    ========

    >>> from sympy import Function, homogeneous_order, sqrt
    >>> from sympy.abc import x, y
    >>> f = Function('f')
    >>> homogeneous_order(f(x), f(x)) is None
    True
    >>> homogeneous_order(f(x,y), f(y, x), x, y) is None
    True
    >>> homogeneous_order(f(x), f(x), x)
    1
    >>> homogeneous_order(x**2*f(x)/sqrt(x**2+f(x)**2), x, f(x))
    2
    >>> homogeneous_order(x**2+f(x), x, f(x)) is None
    True

    """
    from sympy.simplify.simplify import separatevars

    if not symbols:
        raise ValueError("homogeneous_order: no symbols were given.")
    symset = set(symbols)
    eq = sympify(eq)

    # The following are not supported
    if eq.has(Order, Derivative):
        return None

    # These are all constants
    if (eq.is_Number or
        eq.is_NumberSymbol or
        eq.is_number
            ):
        return S.Zero

    # Replace all functions with dummy variables
    dum = numbered_symbols(prefix='d', cls=Dummy)
    newsyms = set()
    for i in [j for j in symset if getattr(j, 'is_Function')]:
        iargs = set(i.args)
        if iargs.difference(symset):
            return None
        else:
            dummyvar = next(dum)
            eq = eq.subs(i, dummyvar)
            symset.remove(i)
            newsyms.add(dummyvar)
    symset.update(newsyms)

    if not eq.free_symbols & symset:
        return None

    # assuming order of a nested function can only be equal to zero
    if isinstance(eq, Function):
        return None if homogeneous_order(
            eq.args[0], *tuple(symset)) != 0 else S.Zero

    # make the replacement of x with x*t and see if t can be factored out
    t = Dummy('t', positive=True)  # It is sufficient that t > 0
    eqs = separatevars(eq.subs([(i, t*i) for i in symset]), [t], dict=True)[t]
    if eqs is S.One:
        return S.Zero  # there was no term with only t
    i, d = eqs.as_independent(t, as_Add=False)
    b, e = d.as_base_exp()
    if b == t:
        return e


def ode_1st_linear(eq, func, order, match):
    r"""
    Solves 1st order linear differential equations.

    These are differential equations of the form

    .. math:: dy/dx + P(x) y = Q(x)\text{.}

    These kinds of differential equations can be solved in a general way.  The
    integrating factor `e^{\int P(x) \,dx}` will turn the equation into a
    separable equation.  The general solution is::

        >>> from sympy import Function, dsolve, Eq, pprint, diff, sin
        >>> from sympy.abc import x
        >>> f, P, Q = map(Function, ['f', 'P', 'Q'])
        >>> genform = Eq(f(x).diff(x) + P(x)*f(x), Q(x))
        >>> pprint(genform)
                    d
        P(x)*f(x) + --(f(x)) = Q(x)
                    dx
        >>> pprint(dsolve(genform, f(x), hint='1st_linear_Integral'))
               /       /                   \
               |      |                    |
               |      |         /          |     /
               |      |        |           |    |
               |      |        | P(x) dx   |  - | P(x) dx
               |      |        |           |    |
               |      |       /            |   /
        f(x) = |C1 +  | Q(x)*e           dx|*e
               |      |                    |
               \     /                     /


    Examples
    ========

    >>> f = Function('f')
    >>> pprint(dsolve(Eq(x*diff(f(x), x) - f(x), x**2*sin(x)),
    ... f(x), '1st_linear'))
    f(x) = x*(C1 - cos(x))

    References
    ==========

    - http://en.wikipedia.org/wiki/Linear_differential_equation#First_order_equation
    - M. Tenenbaum & H. Pollard, "Ordinary Differential Equations",
      Dover 1963, pp. 92

    # indirect doctest

    """
    x = func.args[0]
    f = func.func
    r = match  # a*diff(f(x),x) + b*f(x) + c
    C1 = Symbol('C1')
    t = exp(C.Integral(r[r['b']]/r[r['a']], x))
    tt = C.Integral(t*(-r[r['c']]/r[r['a']]), x)
    f = match.get('u', f(x))  # take almost-linear u if present, else f(x)
    return Eq(f, (tt + C1)/t)


def ode_Bernoulli(eq, func, order, match):
    r"""
    Solves Bernoulli differential equations.

    These are equations of the form

    .. math:: dy/dx + P(x) y = Q(x) y^n\text{, }n \ne 1`\text{.}

    The substitution `w = 1/y^{1-n}` will transform an equation of this form
    into one that is linear (see the docstring of
    :py:meth:`~sympy.solvers.ode.ode_1st_linear`).  The general solution is::

        >>> from sympy import Function, dsolve, Eq, pprint
        >>> from sympy.abc import x, n
        >>> f, P, Q = map(Function, ['f', 'P', 'Q'])
        >>> genform = Eq(f(x).diff(x) + P(x)*f(x), Q(x)*f(x)**n)
        >>> pprint(genform)
                    d                n
        P(x)*f(x) + --(f(x)) = Q(x)*f (x)
                    dx
        >>> pprint(dsolve(genform, f(x), hint='Bernoulli_Integral')) #doctest: +SKIP
                                                                                       1
                                                                                      ----
                                                                                     1 - n
               //                /                            \                     \
               ||               |                             |                     |
               ||               |                  /          |             /       |
               ||               |                 |           |            |        |
               ||               |        (1 - n)* | P(x) dx   |  (-1 + n)* | P(x) dx|
               ||               |                 |           |            |        |
               ||               |                /            |           /         |
        f(x) = ||C1 + (-1 + n)* | -Q(x)*e                   dx|*e                   |
               ||               |                             |                     |
               \\               /                            /                     /


    Note that the equation is separable when `n = 1` (see the docstring of
    :py:meth:`~sympy.solvers.ode.ode_separable`).

    >>> pprint(dsolve(Eq(f(x).diff(x) + P(x)*f(x), Q(x)*f(x)), f(x),
    ... hint='separable_Integral'))
     f(x)
       /
      |                /
      |  1            |
      |  - dy = C1 +  | (-P(x) + Q(x)) dx
      |  y            |
      |              /
     /


    Examples
    ========

    >>> from sympy import Function, dsolve, Eq, pprint, log
    >>> from sympy.abc import x
    >>> f = Function('f')

    >>> pprint(dsolve(Eq(x*f(x).diff(x) + f(x), log(x)*f(x)**2),
    ... f(x), hint='Bernoulli'))
                    1
    f(x) = -------------------
             /     log(x)   1\
           x*|C1 + ------ + -|
             \       x      x/

    References
    ==========

    - http://en.wikipedia.org/wiki/Bernoulli_differential_equation
    - M. Tenenbaum & H. Pollard, "Ordinary Differential Equations",
      Dover 1963, pp. 95

    # indirect doctest

    """
    x = func.args[0]
    f = func.func
    r = match  # a*diff(f(x),x) + b*f(x) + c*f(x)**n, n != 1
    C1 = Symbol('C1')
    t = exp((1 - r[r['n']])*C.Integral(r[r['b']]/r[r['a']], x))
    tt = (r[r['n']] - 1)*C.Integral(t*r[r['c']]/r[r['a']], x)
    return Eq(f(x), ((tt + C1)/t)**(1/(1 - r[r['n']])))


def ode_Riccati_special_minus2(eq, func, order, match):
    r"""
    The general Riccati equation has the form

    .. math:: dy/dx = f(x) y^2 + g(x) y + h(x)\text{.}

    While it does not have a general solution [1], the "special" form, `dy/dx
    = a y^2 - b x^c`, does have solutions in many cases [2].  This routine
    returns a solution for `a(dy/dx) = b y^2 + c y/x + d/x^2` that is obtained
    by using a suitable change of variables to reduce it to the special form
    and is valid when neither `a` nor `b` are zero and either `c` or `d` is
    zero.

    >>> from sympy.abc import x, y, a, b, c, d
    >>> from sympy.solvers.ode import dsolve, checkodesol
    >>> from sympy import pprint, Function
    >>> f = Function('f')
    >>> y = f(x)
    >>> genform = a*y.diff(x) - (b*y**2 + c*y/x + d/x**2)
    >>> sol = dsolve(genform, y)
    >>> pprint(sol, wrap_line=False)
            /                                 /        __________________       \\
            |           __________________    |       /                2        ||
            |          /                2     |     \/  4*b*d - (a + c)  *log(x)||
           -|a + c - \/  4*b*d - (a + c)  *tan|C1 + ----------------------------||
            \                                 \                 2*a             //
    f(x) = ------------------------------------------------------------------------
                                            2*b*x

    >>> checkodesol(genform, sol, order=1)[0]
    True

    References
    ==========

    1. http://www.maplesoft.com/support/help/Maple/view.aspx?path=odeadvisor/Riccati
    2. http://eqworld.ipmnet.ru/en/solutions/ode/ode0106.pdf -
       http://eqworld.ipmnet.ru/en/solutions/ode/ode0123.pdf
    """

    x = func.args[0]
    f = func.func
    r = match  # a2*diff(f(x),x) + b2*f(x) + c2*f(x)/x + d2/x**2
    a2, b2, c2, d2 = [r[r[s]] for s in 'a2 b2 c2 d2'.split()]
    C1 = Symbol('C1')
    mu = sqrt(4*d2*b2 - (a2 - c2)**2)
    return Eq(f(x), (a2 - c2 - mu*tan(mu/(2*a2)*log(x) + C1))/(2*b2*x))


def ode_Liouville(eq, func, order, match):
    r"""
    Solves 2nd order Liouville differential equations.

    The general form of a Liouville ODE is

    .. math:: \frac{d^2 y}{dx^2} + g(y) \left(\!
                \frac{dy}{dx}\!\right)^2 + h(x)
                \frac{dy}{dx}\text{.}

    The general solution is:

        >>> from sympy import Function, dsolve, Eq, pprint, diff
        >>> from sympy.abc import x
        >>> f, g, h = map(Function, ['f', 'g', 'h'])
        >>> genform = Eq(diff(f(x),x,x) + g(f(x))*diff(f(x),x)**2 +
        ... h(x)*diff(f(x),x), 0)
        >>> pprint(genform)
                          2                    2
                /d       \         d          d
        g(f(x))*|--(f(x))|  + h(x)*--(f(x)) + ---(f(x)) = 0
                \dx      /         dx           2
                                              dx
        >>> pprint(dsolve(genform, f(x), hint='Liouville_Integral'))
                                          f(x)
                  /                     /
                 |                     |
                 |     /               |     /
                 |    |                |    |
                 |  - | h(x) dx        |    | g(y) dy
                 |    |                |    |
                 |   /                 |   /
        C1 + C2* | e            dx +   |  e           dy = 0
                 |                     |
                /                     /

    Examples
    ========

    >>> from sympy import Function, dsolve, Eq, pprint
    >>> from sympy.abc import x
    >>> f = Function('f')
    >>> pprint(dsolve(diff(f(x), x, x) + diff(f(x), x)**2/f(x) +
    ... diff(f(x), x)/x, f(x), hint='Liouville'))
               ________________           ________________
    [f(x) = -\/ C1 + C2*log(x) , f(x) = \/ C1 + C2*log(x) ]

    References
    ==========

    - Goldstein and Braun, "Advanced Methods for the Solution of Differential
      Equations", pp. 98
    - http://www.maplesoft.com/support/help/Maple/view.aspx?path=odeadvisor/Liouville

    # indirect doctest

    """
    # Liouville ODE:
    #  f(x).diff(x, 2) + g(f(x))*(f(x).diff(x, 2))**2 + h(x)*f(x).diff(x)
    # See Goldstein and Braun, "Advanced Methods for the Solution of
    # Differential Equations", pg. 98, as well as
    # http://www.maplesoft.com/support/help/view.aspx?path=odeadvisor/Liouville
    x = func.args[0]
    f = func.func
    r = match  # f(x).diff(x, 2) + g*f(x).diff(x)**2 + h*f(x).diff(x)
    y = r['y']
    C1 = Symbol('C1')
    C2 = Symbol('C2')
    int = C.Integral(exp(C.Integral(r['g'], y)), (y, None, f(x)))
    sol = Eq(int + C1*C.Integral(exp(-C.Integral(r['h'], x)), x) + C2, 0)
    return sol


def _nth_linear_match(eq, func, order):
    r"""
    Matches a differential equation to the linear form:

    .. math:: a_n(x) y^{(n)} + \cdots + a_1(x)y' + a_0(x) y + B(x) = 0

    Returns a dict of order:coeff terms, where order is the order of the
    derivative on each term, and coeff is the coefficient of that derivative.
    The key ``-1`` holds the function `B(x)`. Returns ``None`` if the ODE is
    not linear.  This function assumes that ``func`` has already been checked
    to be good.

    Examples
    ========

    >>> from sympy import Function, cos, sin
    >>> from sympy.abc import x
    >>> from sympy.solvers.ode import _nth_linear_match
    >>> f = Function('f')
    >>> _nth_linear_match(f(x).diff(x, 3) + 2*f(x).diff(x) +
    ... x*f(x).diff(x, 2) + cos(x)*f(x).diff(x) + x - f(x) -
    ... sin(x), f(x), 3)
    {-1: x - sin(x), 0: -1, 1: cos(x) + 2, 2: x, 3: 1}
    >>> _nth_linear_match(f(x).diff(x, 3) + 2*f(x).diff(x) +
    ... x*f(x).diff(x, 2) + cos(x)*f(x).diff(x) + x - f(x) -
    ... sin(f(x)), f(x), 3) == None
    True

    """
    x = func.args[0]
    one_x = set([x])
    terms = dict([(i, S.Zero) for i in range(-1, order + 1)])
    for i in Add.make_args(eq):
        if not i.has(func):
            terms[-1] += i
        else:
            c, f = i.as_independent(func)
            if not ((isinstance(f, Derivative) and set(f.variables) == one_x) \
                    or f == func):
                return None
            else:
                terms[len(f.args[1:])] += c
    return terms


def ode_nth_linear_euler_eq_homogeneous(eq, func, order, match, returns='sol'):
    r"""
    Solves an `n`\th order linear homogeneous variable-coefficient
    Cauchy-Euler equidimensional ordinary differential equation.

    This is an equation with form `0 = a_0 f(x) + a_1 x f'(x) + a_2 x^2 f''(x)
    \cdots`.

    These equations can be solved in a general manner, by substituting
    solutions of the form `f(x) = x^r`, and deriving a characteristic equation
    for `r`.  When there are repeated roots, we include extra terms of the
    form `C_{r k} \ln^k(x) x^r`, where `C_{r k}` is an arbitrary integration
    constant, `r` is a root of the characteristic equation, and `k` ranges
    over the multiplicity of `r`.  In the cases where the roots are complex,
    solutions of the form `C_1 x^a \sin(b \log(x)) + C_2 x^a \cos(b \log(x))`
    are returned, based on expansions with Eulers formula.  The general
    solution is the sum of the terms found.  If SymPy cannot find exact roots
    to the characteristic equation, a
    :py:class:`~sympy.polys.rootoftools.RootOf` instance will be returned
    instead.

    >>> from sympy import Function, dsolve, Eq
    >>> from sympy.abc import x
    >>> f = Function('f')
    >>> dsolve(4*x**2*f(x).diff(x, 2) + f(x), f(x),
    ... hint='nth_linear_euler_eq_homogeneous')
    ... # doctest: +NORMALIZE_WHITESPACE
        f(x) == sqrt(x)*(C1 + C2*log(x))

    Note that because this method does not involve integration, there is no
    ``nth_linear_euler_eq_homogeneous_Integral`` hint.

    The following is for internal use:

    - ``returns = 'sol'`` returns the solution to the ODE.
    - ``returns = 'list'`` returns a list of linearly independent solutions,
      corresponding to the fundamental solution set, for use with non
      homogeneous solution methods like variation of parameters and
      undetermined coefficients.  Note that, though the solutions should be
      linearly independent, this function does not explicitly check that.  You
      can do ``assert simplify(wronskian(sollist)) != 0`` to check for linear
      independence.  Also, ``assert len(sollist) == order`` will need to pass.
    - ``returns = 'both'``, return a dictionary ``{'sol': <solution to ODE>,
      'list': <list of linearly independent solutions>}``.

    Examples
    ========

    >>> from sympy import Function, dsolve, pprint
    >>> from sympy.abc import x
    >>> f = Function('f')
    >>> eq = f(x).diff(x, 2)*x**2 - 4*f(x).diff(x)*x + 6*f(x)
    >>> pprint(dsolve(eq, f(x),
    ... hint='nth_linear_euler_eq_homogeneous'))
            2
    f(x) = x *(C1 + C2*x)

    References
    ==========

    - http://en.wikipedia.org/wiki/Cauchy%E2%80%93Euler_equation
    - C. Bender & S. Orszag, "Advanced Mathematical Methods for Scientists and
      Engineers", Springer 1999, pp. 12

    # indirect doctest

    """
    global collectterms
    collectterms = []

    x = func.args[0]
    f = func.func
    r = match

    # A generator of constants
    constants = numbered_symbols(prefix='C', cls=Symbol, start=1)

    # First, set up characteristic equation.
    chareq, symbol = S.Zero, Dummy('x')

    for i in r.keys():
        if not isinstance(i, str) and i >= 0:
            chareq += (r[i]*diff(x**symbol, x, i)*x**-symbol).expand()

    chareq = Poly(chareq, symbol)
    chareqroots = [RootOf(chareq, k) for k in xrange(chareq.degree())]

    # Create a dict root: multiplicity or charroots
    charroots = defaultdict(int)
    for root in chareqroots:
        charroots[root] += 1
    gsol = S(0)
    # We need keep track of terms so we can run collect() at the end.
    # This is necessary for constantsimp to work properly.
    ln = log
    for root, multiplicity in charroots.items():
        for i in range(multiplicity):
            if isinstance(root, RootOf):
                gsol += (x**root) * next(constants)
                assert multiplicity == 1
                collectterms = [(0, root, 0)] + collectterms
            elif root.is_real:
                gsol += ln(x)**i*(x**root) * next(constants)
                collectterms = [(i, root, 0)] + collectterms
            else:
                reroot = re(root)
                imroot = im(root)
                gsol += ln(x)**i * (x**reroot) * (
                    next(constants) * sin(abs(imroot)*ln(x))
                    + next(constants) * cos(imroot*ln(x)))
                # Preserve ordering (multiplicity, real part, imaginary part)
                # It will be assumed implicitly when constructing
                # fundamental solution sets.
                collectterms = [(i, reroot, imroot)] + collectterms
    if returns == 'sol':
        return Eq(f(x), gsol)
    elif returns in ('list' 'both'):
        # HOW TO TEST THIS CODE? (dsolve does not pass 'returns' through)
        # Create a list of (hopefully) linearly independent solutions
        gensols = []
        # Keep track of when to use sin or cos for nonzero imroot
        for i, reroot, imroot in collectterms:
            if imroot == 0:
                gensols.append(ln(x)**i*x**reroot)
            else:
                sin_form = ln(x)**i*x**reroot*sin(abs(imroot)*ln(x))
                if sin_form in gensols:
                    cos_form = ln(x)**i*x**reroot*cos(imroot*ln(x))
                    gensols.append(cos_form)
                else:
                    gensols.append(sin_form)
        if returns == 'list':
            return gensols
        else:
            return {'sol': Eq(f(x), gsol), 'list': gensols}
    else:
        raise ValueError('Unknown value for key "returns".')

def ode_almost_linear(eq, func, order, match):
    r"""
    Solves an almost-linear differential equation.

    The general form of an almost linear differential equation is

    .. math:: f(x) g(y) y + k(x) l(y) + m(x) = 0
                \text{where} l'(y) = g(y)\text{.}

    This can be solved by substituting `l(y) = u(y)`.  Making the given
    substitution reduces it to a linear differential equation of the form `u'
    + P(x) u + Q(x) = 0`.

    The general solution is

        >>> from sympy import Function, dsolve, Eq, pprint
        >>> from sympy.abc import x, y, n
        >>> f, g, k, l = map(Function, ['f', 'g', 'k', 'l'])
        >>> genform = Eq(f(x)*(l(y).diff(y)) + k(x)*l(y) + g(x))
        >>> pprint(genform)
             d
        f(x)*--(l(y)) + g(x) + k(x)*l(y) = 0
             dy
        >>> pprint(dsolve(genform, hint = 'almost_linear'))
               /     //   -y*g(x)                  \\
               |     ||   --------     for k(x) = 0||
               |     ||     f(x)                   ||  -y*k(x)
               |     ||                            ||  --------
               |     ||       y*k(x)               ||    f(x)
        l(y) = |C1 + |<       ------               ||*e
               |     ||        f(x)                ||
               |     ||-g(x)*e                     ||
               |     ||--------------   otherwise  ||
               |     ||     k(x)                   ||
               \     \\                            //


    See Also
    ========
    :meth:`sympy.solvers.ode.ode_1st_linear`

    Examples
    ========

    >>> from sympy import Function, Derivative, pprint
    >>> from sympy.solvers.ode import dsolve, classify_ode
    >>> from sympy.abc import x
    >>> f = Function('f')
    >>> d = f(x).diff(x)
    >>> eq = x*d + x*f(x) + 1
    >>> dsolve(eq, f(x), hint='almost_linear')
    f(x) == (C1 - Ei(x))*exp(-x)
    >>> pprint(dsolve(eq, f(x), hint='almost_linear'))
                         -x
    f(x) = (C1 - Ei(x))*e

    References
    ==========

    - Joel Moses, "Symbolic Integration - The Stormy Decade", Communications
      of the ACM, Volume 14, Number 8, August 1971, pp. 558
    """

    # Since ode_1st_linear has already been implemented, and the
    # coefficients have been modified to the required form in
    # classify_ode, just passing eq, func, order and match to
    # ode_1st_linear will give the required output.
    return ode_1st_linear(eq, func, order, match)

def _linear_coeff_match(expr, func):
    r"""
    Helper function to match hint ``linear_coefficients``.

    Matches the expression to the form `(a_1 x + b_1 f(x) + c_1)/(a_2 x + b_2
    f(x) + c_2)` where the following conditions hold:

    1. `a_1`, `b_1`, `c_1`, `a_2`, `b_2`, `c_2` are Rationals;
    2. `c_1` or `c_2` are not equal to zero;
    3. `a_2 b_1 - a_1 b_2` is not equal to zero.

    Return ``xarg``, ``yarg`` where

    1. ``xarg`` = `(b_2 c_1 - b_1 c_2)/(a_2 b_1 - a_1 b_2)`
    2. ``yarg`` = `(a_1 c_2 - a_2 c_1)/(a_2 b_1 - a_1 b_2)`


    Examples
    ========

    >>> from sympy import Function
    >>> from sympy.abc import x
    >>> from sympy.solvers.ode import _linear_coeff_match
    >>> from sympy.functions.elementary.trigonometric import sin
    >>> f = Function('f')
    >>> _linear_coeff_match((
    ... (-25*f(x) - 8*x + 62)/(4*f(x) + 11*x - 11)), f(x))
    (1/9, 22/9)
    >>> _linear_coeff_match(
    ... sin((-5*f(x) - 8*x + 6)/(4*f(x) + x - 1)), f(x))
    (19/27, 2/27)
    >>> _linear_coeff_match(sin(f(x)/x), f(x))

    """
    f = func.func
    x = func.args[0]
    def abc(eq):
        r'''
        Internal function of _linear_coeff_match
        that returns Rationals a, b, c
        if eq is a*x + b*f(x) + c, else None.
        '''
        eq = _mexpand(eq)
        c = eq.as_independent(x, f(x), as_Add = True)[0]
        if not c.is_Rational:
            return
        a = eq.coeff(x)
        if not a.is_Rational:
            return
        b = eq.coeff(f(x))
        if not b.is_Rational:
            return
        if eq == a*x + b*f(x) + c:
            return a, b, c

    def match(arg):
        r'''
        Internal function of _linear_coeff_match that returns Rationals a1,
        b1, c1, a2, b2, c2 and a2*b1 - a1*b2 of the expression (a1*x + b1*f(x)
        + c1)/(a2*x + b2*f(x) + c2) if one of c1 or c2 and a2*b1 - a1*b2 is
        non-zero, else None.
        '''
        n, d = arg.together().as_numer_denom()
        m = abc(n)
        if m is not None:
            a1, b1, c1 = m
            m = abc(d)
            if m is not None:
                a2, b2, c2 = m
                d = a2*b1 - a1*b2
                if (c1 or c2) and d:
                    return a1, b1, c1, a2, b2, c2, d

    m = [fi.args[0] for fi in expr.atoms(Function) if fi.func != f and
         fi.nargs == 1 and not fi.args[0].is_Function] or set([expr])
    m1 = match(m.pop())
    if m1 and all(match(mi) == m1 for mi in m):
        a1, b1, c1, a2, b2, c2, denom = m1
        return (b2*c1 - b1*c2)/denom, (a1*c2 - a2*c1)/denom

def ode_linear_coefficients(eq, func, order, match):
    r"""
    Solves a differential equation with linear coefficients.

    The general form of a differential equation with linear coefficients is

    .. math:: y' + F\left(\!\frac{a_1 x + b_1 y + c_1}{a_2 x + b_2 y +
                c_2}\!\right) = 0\text{,}

    where `a_1`, `b_1`, `c_1`, `a_2`, `b_2`, `c_2` are constants and `a_1 b_2
    - a_2 b_1 \ne 0`.

    This can be solved by substituting:

    .. math:: x = x' + \frac{b_2 c_1 - b_1 c_2}{a_2 b_1 - a_1 b_2}

              y = y' + \frac{a_1 c_2 - a_2 c_1}{a_2 b_1 - a_1
                  b_2}\text{.}

    This substitution reduces the equation to a homogeneous differential
    equation.

    See Also
    ========
    :meth:`sympy.solvers.ode.ode_1st_homogeneous_coeff_best`
    :meth:`sympy.solvers.ode.ode_1st_homogeneous_coeff_subs_indep_div_dep`
    :meth:`sympy.solvers.ode.ode_1st_homogeneous_coeff_subs_dep_div_indep`

    Examples
    ========

    >>> from sympy import Function, Derivative, pprint
    >>> from sympy.solvers.ode import dsolve, classify_ode
    >>> from sympy.abc import x
    >>> f = Function('f')
    >>> df = f(x).diff(x)
    >>> eq = (x + f(x) + 1)*df + (f(x) - 6*x + 1)
    >>> dsolve(eq, hint='linear_coefficients')
    [f(x) == -x - sqrt(C1 + 7*x**2) - 1, f(x) == -x + sqrt(C1 + 7*x**2) - 1]
    >>> pprint(dsolve(eq, hint='linear_coefficients'))
                      ___________                     ___________
                   /         2                     /         2
    [f(x) = -x - \/  C1 + 7*x   - 1, f(x) = -x + \/  C1 + 7*x   - 1]


    References
    ==========

    - Joel Moses, "Symbolic Integration - The Stormy Decade", Communications
      of the ACM, Volume 14, Number 8, August 1971, pp. 558
    """

    return ode_1st_homogeneous_coeff_best(eq, func, order, match)


def ode_separable_reduced(eq, func, order, match):
    r"""
    Solves a differential equation that can be reduced to the separable form.

    The general form of this equation is

    .. math:: y' + (y/x) H(x^n y) = 0\text{}.

    This can be solved by substituting `u(y) = x^n y`.  The equation then
    reduces to the separable form `\frac{u'}{u (\mathrm{power} - H(u))} -
    \frac{1}{x} = 0`.

    The general solution is:

        >>> from sympy import Function, dsolve, Eq, pprint
        >>> from sympy.abc import x, n
        >>> f, g = map(Function, ['f', 'g'])
        >>> genform = f(x).diff(x) + (f(x)/x)*g(x**n*f(x))
        >>> pprint(genform)
                         / n     \
        d          f(x)*g\x *f(x)/
        --(f(x)) + ---------------
        dx                x
        >>> pprint(dsolve(genform, hint='separable_reduced'))
         n
        x *f(x)
          /
         |
         |         1
         |    ------------ dy = C1 + log(x)
         |    y*(n - g(y))
         |
         /

    See Also
    ========
    :meth:`sympy.solvers.ode.ode_separable`

    Examples
    ========

    >>> from sympy import Function, Derivative, pprint
    >>> from sympy.solvers.ode import dsolve, classify_ode
    >>> from sympy.abc import x
    >>> f = Function('f')
    >>> d = f(x).diff(x)
    >>> eq = (x - x**2*f(x))*d - f(x)
    >>> dsolve(eq, hint='separable_reduced')
    [f(x) == (-sqrt(C1*x**2 + 1) + 1)/x, f(x) == (sqrt(C1*x**2 + 1) + 1)/x]
    >>> pprint(dsolve(eq, hint='separable_reduced'))
                 ___________                ___________
                /     2                    /     2
            - \/  C1*x  + 1  + 1         \/  C1*x  + 1  + 1
    [f(x) = --------------------, f(x) = ------------------]
                     x                           x

    References
    ==========

    - Joel Moses, "Symbolic Integration - The Stormy Decade", Communications
      of the ACM, Volume 14, Number 8, August 1971, pp. 558
    """

    # Arguments are passed in a way so that they are coherent with the
    # ode_separable function
    x = func.args[0]
    f = func.func
    y = Dummy('y')
    u = match['u'].subs(match['t'], y)
    ycoeff = 1/(y*(match['power'] - u))
    m1 = {y: 1, x: -1/x, 'coeff': 1}
    m2 = {y: ycoeff, x: 1, 'coeff': 1}
    r = {'m1': m1, 'm2': m2, 'y': y, 'hint': x**match['power']*f(x)}
    return ode_separable(eq, func, order, r)


def ode_1st_power_series(eq, func, order, match):
    r"""
    The power series solution is a method which gives the Taylor series expansion
    to the solution of a differential equation.

    For a first order differential equation `\frac{dy}{dx} = h(x, y)`, a power
    series solution exists at a point `x = x0` if `h(x, y)` is analytic at `x0`.
    The solution is given by

    .. math:: f(x0) + \sum_{n = 1}^{\infty} \frac{f^n(x)(x0)(x - x0)^n}{n!}


    The following algorithm is followed, till the required number of terms are
    generated.

    1. F_1 = `h(x, y)`
    2. F_n+1 = \frac{\partial F_n}{\partial x} + \frac{\partial F_n}{\partial y}F_1


    References
    ==========

    - Travis W. Walker, Analytic power series technique for solving first-order
      differential equations, p.p 17, 18

    """

    x = func.args[0]
    y = match['y']
    f = func.func
    h = -match[match['d']]/match[match['e']]
    C0 = Symbol("C0")
    point = match.get('point', 0)
    value = match.get('value', C0)
    terms = match.get('terms', 5)

    # Initialisation
    tcounter = 0  # Tracking number of terms
    factcount = 2
    series = value
    if series:
        tcounter += 1

    # First term
    F = h
    hc = h.subs({x: point, y: value})
    if hc.has(oo) or hc.has(NaN):  # Derivative does not exist, not analytic
        return Eq(f(x), oo)
    elif hc:
        series += hc*(x - point)
        tcounter += 1

    while tcounter < terms:
        Fnew = F.diff(x) + F.diff(y)*h
        Fnewc = Fnew.subs({x: point, y: value})
        if Fnewc.has(oo) or Fnewc.has(NaN):
            return Eq(f(x), oo)
        elif Fnewc:
            series += Fnewc*((x - point)**factcount)/factorial(factcount)
            tcounter += 1
        factcount += 1
        F = Fnew
    return Eq(f(x), series)


def ode_nth_linear_constant_coeff_homogeneous(eq, func, order, match,
        returns='sol'):
    r"""
    Solves an `n`\th order linear homogeneous differential equation with
    constant coefficients.

    This is an equation of the form

    .. math:: a_n f^{(n)}(x) + a_{n-1} f^{(n-1)}(x) + \cdots + a_1 f'(x)
                + a_0 f(x) = 0\text{.}

    These equations can be solved in a general manner, by taking the roots of
    the characteristic equation `a_n m^n + a_{n-1} m^{n-1} + \cdots + a_1 m +
    a_0 = 0`.  The solution will then be the sum of `C_n x^i e^{r x}` terms,
    for each where `C_n` is an arbitrary constant, `r` is a root of the
    characteristic equation and `i` is one of each from 0 to the multiplicity
    of the root - 1 (for example, a root 3 of multiplicity 2 would create the
    terms `C_1 e^{3 x} + C_2 x e^{3 x}`).  The exponential is usually expanded
    for complex roots using Euler's equation `e{I x} = \cos(x) + I \sin(x)`.
    Complex roots always come in conjugate pairs in polynomials with real
    coefficients, so the two roots will be represented (after simplifying the
    constants) as `e^{a x} \left(C_1 \cos(b x) + C_2 \sin(b x)\right)`.

    If SymPy cannot find exact roots to the characteristic equation, a
    :py:class:`~sympy.polys.rootoftools.RootOf` instance will be return
    instead.

    >>> from sympy import Function, dsolve, Eq
    >>> from sympy.abc import x
    >>> f = Function('f')
    >>> dsolve(f(x).diff(x, 5) + 10*f(x).diff(x) - 2*f(x), f(x),
    ... hint='nth_linear_constant_coeff_homogeneous')
    ... # doctest: +NORMALIZE_WHITESPACE
    f(x) == C1*exp(x*RootOf(_x**5 + 10*_x - 2, 0)) +
    C2*exp(x*RootOf(_x**5 + 10*_x - 2, 1)) +
    C3*exp(x*RootOf(_x**5 + 10*_x - 2, 2)) +
    C4*exp(x*RootOf(_x**5 + 10*_x - 2, 3)) +
    C5*exp(x*RootOf(_x**5 + 10*_x - 2, 4))

    Note that because this method does not involve integration, there is no
    ``nth_linear_constant_coeff_homogeneous_Integral`` hint.

    The following is for internal use:

    - ``returns = 'sol'`` returns the solution to the ODE.
    - ``returns = 'list'`` returns a list of linearly independent solutions,
      for use with non homogeneous solution methods like variation of
      parameters and undetermined coefficients.  Note that, though the
      solutions should be linearly independent, this function does not
      explicitly check that.  You can do ``assert simplify(wronskian(sollist))
      != 0`` to check for linear independence.  Also, ``assert len(sollist) ==
      order`` will need to pass.
    - ``returns = 'both'``, return a dictionary ``{'sol': <solution to ODE>,
      'list': <list of linearly independent solutions>}``.

    Examples
    ========

    >>> from sympy import Function, dsolve, pprint
    >>> from sympy.abc import x
    >>> f = Function('f')
    >>> pprint(dsolve(f(x).diff(x, 4) + 2*f(x).diff(x, 3) -
    ... 2*f(x).diff(x, 2) - 6*f(x).diff(x) + 5*f(x), f(x),
    ... hint='nth_linear_constant_coeff_homogeneous'))
                        x                            -2*x
    f(x) = (C1 + C2*x)*e  + (C3*sin(x) + C4*cos(x))*e

    References
    ==========

    - http://en.wikipedia.org/wiki/Linear_differential_equation section:
      Nonhomogeneous_equation_with_constant_coefficients
    - M. Tenenbaum & H. Pollard, "Ordinary Differential Equations",
      Dover 1963, pp. 211

    # indirect doctest

    """
    x = func.args[0]
    f = func.func
    r = match

    # A generator of constants
    constants = numbered_symbols(prefix='C', cls=Symbol, start=1)

    # First, set up characteristic equation.
    chareq, symbol = S.Zero, Dummy('x')

    for i in r.keys():
        if type(i) == str or i < 0:
            pass
        else:
            chareq += r[i]*symbol**i

    chareq = Poly(chareq, symbol)
    chareqroots = [ RootOf(chareq, k) for k in range(chareq.degree()) ]

    # Create a dict root: multiplicity or charroots
    charroots = defaultdict(int)
    for root in chareqroots:
        charroots[root] += 1
    gsol = S(0)
    # We need keep track of terms so we can run collect() at the end.
    # This is necessary for constantsimp to work properly.
    global collectterms
    collectterms = []
    for root, multiplicity in charroots.items():
        for i in range(multiplicity):
            if isinstance(root, RootOf):
                gsol += exp(root*x) * next(constants)
                assert multiplicity == 1
                collectterms = [(0, root, 0)] + collectterms
            else:
                reroot = re(root)
                imroot = im(root)
                gsol += x**i*exp(reroot*x) * (next(constants) * sin(abs(imroot) * x) + \
                    next(constants) * cos(imroot*x))
                # This ordering is important
                collectterms = [(i, reroot, imroot)] + collectterms
    if returns == 'sol':
        return Eq(f(x), gsol)
    elif returns in ('list' 'both'):
        # Create a list of (hopefully) linearly independent solutions
        gensols = []
        # Keep track of when to use sin or cos for nonzero imroot
        for i, reroot, imroot in collectterms:
            if imroot == 0:
                gensols.append(x**i*exp(reroot*x))
            else:
                if x**i*exp(reroot*x)*sin(abs(imroot)*x) in gensols:
                    gensols.append(x**i*exp(reroot*x)*cos(imroot*x))
                else:
                    gensols.append(x**i*exp(reroot*x)*sin(abs(imroot)*x))
        if returns == 'list':
            return gensols
        else:
            return {'sol': Eq(f(x), gsol), 'list': gensols}
    else:
        raise ValueError('Unknown value for key "returns".')


def ode_nth_linear_constant_coeff_undetermined_coefficients(eq, func, order, match):
    r"""
    Solves an `n`\th order linear differential equation with constant
    coefficients using the method of undetermined coefficients.

    This method works on differential equations of the form

    .. math:: a_n f^{(n)}(x) + a_{n-1} f^{(n-1)}(x) + \cdots + a_1 f'(x)
                + a_0 f(x) = P(x)\text{,}

    where `P(x)` is a function that has a finite number of linearly
    independent derivatives.

    Functions that fit this requirement are finite sums functions of the form
    `a x^i e^{b x} \sin(c x + d)` or `a x^i e^{b x} \cos(c x + d)`, where `i`
    is a non-negative integer and `a`, `b`, `c`, and `d` are constants.  For
    example any polynomial in `x`, functions like `x^2 e^{2 x}`, `x \sin(x)`,
    and `e^x \cos(x)` can all be used.  Products of `\sin`'s and `\cos`'s have
    a finite number of derivatives, because they can be expanded into `\sin(a
    x)` and `\cos(b x)` terms.  However, SymPy currently cannot do that
    expansion, so you will need to manually rewrite the expression in terms of
    the above to use this method.  So, for example, you will need to manually
    convert `\sin^2(x)` into `(1 + \cos(2 x))/2` to properly apply the method
    of undetermined coefficients on it.

    This method works by creating a trial function from the expression and all
    of its linear independent derivatives and substituting them into the
    original ODE.  The coefficients for each term will be a system of linear
    equations, which are be solved for and substituted, giving the solution.
    If any of the trial functions are linearly dependent on the solution to
    the homogeneous equation, they are multiplied by sufficient `x` to make
    them linearly independent.

    Examples
    ========

    >>> from sympy import Function, dsolve, pprint, exp, cos
    >>> from sympy.abc import x
    >>> f = Function('f')
    >>> pprint(dsolve(f(x).diff(x, 2) + 2*f(x).diff(x) + f(x) -
    ... 4*exp(-x)*x**2 + cos(2*x), f(x),
    ... hint='nth_linear_constant_coeff_undetermined_coefficients'))
           /             4\
           |            x |  -x   4*sin(2*x)   3*cos(2*x)
    f(x) = |C1 + C2*x + --|*e   - ---------- + ----------
           \            3 /           25           25

    References
    ==========

    - http://en.wikipedia.org/wiki/Method_of_undetermined_coefficients
    - M. Tenenbaum & H. Pollard, "Ordinary Differential Equations",
      Dover 1963, pp. 221

    # indirect doctest

    """
    gensol = ode_nth_linear_constant_coeff_homogeneous(eq, func, order, match,
        returns='both')
    match.update(gensol)
    return _solve_undetermined_coefficients(eq, func, order, match)


def _solve_undetermined_coefficients(eq, func, order, match):
    r"""
    Helper function for the method of undetermined coefficients.

    See the
    :py:meth:`~sympy.solvers.ode.ode_nth_linear_constant_coeff_undetermined_coefficients`
    docstring for more information on this method.

    The parameter ``match`` should be a dictionary that has the following
    keys:

    ``list``
      A list of solutions to the homogeneous equation, such as the list
      returned by
      ``ode_nth_linear_constant_coeff_homogeneous(returns='list')``.

    ``sol``
      The general solution, such as the solution returned by
      ``ode_nth_linear_constant_coeff_homogeneous(returns='sol')``.

    ``trialset``
      The set of trial functions as returned by
      ``_undetermined_coefficients_match()['trialset']``.

    """
    x = func.args[0]
    f = func.func
    r = match
    coeffs = numbered_symbols('a', cls=Dummy)
    coefflist = []
    gensols = r['list']
    gsol = r['sol']
    trialset = r['trialset']
    notneedset = set([])
    newtrialset = set([])
    global collectterms
    if len(gensols) != order:
        raise NotImplementedError("Cannot find " + str(order) +
        " solutions to the homogeneous equation nessesary to apply" +
        " undetermined coefficients to " + str(eq) +
        " (number of terms != order)")
    usedsin = set([])
    mult = 0  # The multiplicity of the root
    getmult = True
    for i, reroot, imroot in collectterms:
        if getmult:
            mult = i + 1
            getmult = False
        if i == 0:
            getmult = True
        if imroot:
            # Alternate between sin and cos
            if (i, reroot) in usedsin:
                check = x**i*exp(reroot*x)*cos(imroot*x)
            else:
                check = x**i*exp(reroot*x)*sin(abs(imroot)*x)
                usedsin.add((i, reroot))
        else:
            check = x**i*exp(reroot*x)

        if check in trialset:
            # If an element of the trial function is already part of the
            # homogeneous solution, we need to multiply by sufficient x to
            # make it linearly independent.  We also don't need to bother
            # checking for the coefficients on those elements, since we
            # already know it will be 0.
            while True:
                if check*x**mult in trialset:
                    mult += 1
                else:
                    break
            trialset.add(check*x**mult)
            notneedset.add(check)

    newtrialset = trialset - notneedset

    trialfunc = 0
    for i in newtrialset:
        c = next(coeffs)
        coefflist.append(c)
        trialfunc += c*i

    eqs = sub_func_doit(eq, f(x), trialfunc)

    coeffsdict = dict(list(zip(trialset, [0]*(len(trialset) + 1))))

    eqs = expand_mul(eqs)

    for i in Add.make_args(eqs):
        s = separatevars(i, dict=True, symbols=[x])
        coeffsdict[s[x]] += s['coeff']

    coeffvals = solve(list(coeffsdict.values()), coefflist)

    if not coeffvals:
        raise NotImplementedError(
            "Could not solve `%s` using the "
            "method of undetermined coefficients "
            "(unable to solve for coefficients)." % eq)

    psol = trialfunc.subs(coeffvals)

    return Eq(f(x), gsol.rhs + psol)


def _undetermined_coefficients_match(expr, x):
    r"""
    Returns a trial function match if undetermined coefficients can be applied
    to ``expr``, and ``None`` otherwise.

    A trial expression can be found for an expression for use with the method
    of undetermined coefficients if the expression is an
    additive/multiplicative combination of constants, polynomials in `x` (the
    independent variable of expr), `\sin(a x + b)`, `\cos(a x + b)`, and
    `e^{a x}` terms (in other words, it has a finite number of linearly
    independent derivatives).

    Note that you may still need to multiply each term returned here by
    sufficient `x` to make it linearly independent with the solutions to the
    homogeneous equation.

    This is intended for internal use by ``undetermined_coefficients`` hints.

    SymPy currently has no way to convert `\sin^n(x) \cos^m(y)` into a sum of
    only `\sin(a x)` and `\cos(b x)` terms, so these are not implemented.  So,
    for example, you will need to manually convert `\sin^2(x)` into `[1 +
    \cos(2 x)]/2` to properly apply the method of undetermined coefficients on
    it.

    Examples
    ========

    >>> from sympy import log, exp
    >>> from sympy.solvers.ode import _undetermined_coefficients_match
    >>> from sympy.abc import x
    >>> _undetermined_coefficients_match(9*x*exp(x) + exp(-x), x)
    {'test': True, 'trialset': set([x*exp(x), exp(-x), exp(x)])}
    >>> _undetermined_coefficients_match(log(x), x)
    {'test': False}

    """
    from sympy import S
    a = Wild('a', exclude=[x])
    b = Wild('b', exclude=[x])
    expr = powsimp(expr, combine='exp')  # exp(x)*exp(2*x + 1) => exp(3*x + 1)
    retdict = {}

    def _test_term(expr, x):
        r"""
        Test if ``expr`` fits the proper form for undetermined coefficients.
        """
        if expr.is_Add:
            return all(_test_term(i, x) for i in expr.args)
        elif expr.is_Mul:
            if expr.has(sin, cos):
                foundtrig = False
                # Make sure that there is only one trig function in the args.
                # See the docstring.
                for i in expr.args:
                    if i.has(sin, cos):
                        if foundtrig:
                            return False
                        else:
                            foundtrig = True
            return all(_test_term(i, x) for i in expr.args)
        elif expr.is_Function:
            if expr.func in (sin, cos, exp):
                if expr.args[0].match(a*x + b):
                    return True
                else:
                    return False
            else:
                return False
        elif expr.is_Pow and expr.base.is_Symbol and expr.exp.is_Integer and \
                expr.exp >= 0:
            return True
        elif expr.is_Pow and expr.base.is_number:
            if expr.exp.match(a*x + b):
                return True
            else:
                return False
        elif expr.is_Symbol or expr.is_Number:
            return True
        else:
            return False

    def _get_trial_set(expr, x, exprs=set([])):
        r"""
        Returns a set of trial terms for undetermined coefficients.

        The idea behind undetermined coefficients is that the terms expression
        repeat themselves after a finite number of derivatives, except for the
        coefficients (they are linearly dependent).  So if we collect these,
        we should have the terms of our trial function.
        """
        def _remove_coefficient(expr, x):
            r"""
            Returns the expression without a coefficient.

            Similar to expr.as_independent(x)[1], except it only works
            multiplicatively.
            """
            # I was using the below match, but it doesn't always put all of the
            # coefficient in c.  c.f. 2**x*6*exp(x)*log(2)
            # The below code is probably cleaner anyway.
#            c = Wild('c', exclude=[x])
#            t = Wild('t')
#            r = expr.match(c*t)
            term = S.One
            if expr.is_Mul:
                for i in expr.args:
                    if i.has(x):
                        term *= i
            elif expr.has(x):
                term = expr
            return term

        expr = expand_mul(expr)
        if expr.is_Add:
            for term in expr.args:
                if _remove_coefficient(term, x) in exprs:
                    pass
                else:
                    exprs.add(_remove_coefficient(term, x))
                    exprs = exprs.union(_get_trial_set(term, x, exprs))
        else:
            term = _remove_coefficient(expr, x)
            tmpset = exprs.union(set([term]))
            oldset = set([])
            while tmpset != oldset:
                # If you get stuck in this loop, then _test_term is probably
                # broken
                oldset = tmpset.copy()
                expr = expr.diff(x)
                term = _remove_coefficient(expr, x)
                if term.is_Add:
                    tmpset = tmpset.union(_get_trial_set(term, x, tmpset))
                else:
                    tmpset.add(term)
            exprs = tmpset
        return exprs

    retdict['test'] = _test_term(expr, x)
    if retdict['test']:
        # Try to generate a list of trial solutions that will have the
        # undetermined coefficients. Note that if any of these are not linearly
        # independent with any of the solutions to the homogeneous equation,
        # then they will need to be multiplied by sufficient x to make them so.
        # This function DOES NOT do that (it doesn't even look at the
        # homogeneous equation).
        retdict['trialset'] = _get_trial_set(expr, x)

    return retdict


def ode_nth_linear_constant_coeff_variation_of_parameters(eq, func, order, match):
    r"""
    Solves an `n`\th order linear differential equation with constant
    coefficients using the method of variation of parameters.

    This method works on any differential equations of the form

    .. math:: f^{(n)}(x) + a_{n-1} f^{(n-1)}(x) + \cdots + a_1 f'(x) + a_0
                f(x) = P(x)\text{.}

    This method works by assuming that the particular solution takes the form

    .. math:: \sum_{x=1}^{n} c_i(x) y_i(x)\text{,}

    where `y_i` is the `i`\th solution to the homogeneous equation.  The
    solution is then solved using Wronskian's and Cramer's Rule.  The
    particular solution is given by

    .. math:: \sum_{x=1}^n \left( \int \frac{W_i(x)}{W(x)} \,dx
                \right) y_i(x) \text{,}

    where `W(x)` is the Wronskian of the fundamental system (the system of `n`
    linearly independent solutions to the homogeneous equation), and `W_i(x)`
    is the Wronskian of the fundamental system with the `i`\th column replaced
    with `[0, 0, \cdots, 0, P(x)]`.

    This method is general enough to solve any `n`\th order inhomogeneous
    linear differential equation with constant coefficients, but sometimes
    SymPy cannot simplify the Wronskian well enough to integrate it.  If this
    method hangs, try using the
    ``nth_linear_constant_coeff_variation_of_parameters_Integral`` hint and
    simplifying the integrals manually.  Also, prefer using
    ``nth_linear_constant_coeff_undetermined_coefficients`` when it
    applies, because it doesn't use integration, making it faster and more
    reliable.

    Warning, using simplify=False with
    'nth_linear_constant_coeff_variation_of_parameters' in
    :py:meth:`~sympy.solvers.ode.dsolve` may cause it to hang, because it will
    not attempt to simplify the Wronskian before integrating.  It is
    recommended that you only use simplify=False with
    'nth_linear_constant_coeff_variation_of_parameters_Integral' for this
    method, especially if the solution to the homogeneous equation has
    trigonometric functions in it.

    Examples
    ========

    >>> from sympy import Function, dsolve, pprint, exp, log
    >>> from sympy.abc import x
    >>> f = Function('f')
    >>> pprint(dsolve(f(x).diff(x, 3) - 3*f(x).diff(x, 2) +
    ... 3*f(x).diff(x) - f(x) - exp(x)*log(x), f(x),
    ... hint='nth_linear_constant_coeff_variation_of_parameters'))
           /                     3                \
           |                2   x *(6*log(x) - 11)|  x
    f(x) = |C1 + C2*x + C3*x  + ------------------|*e
           \                            36        /

    References
    ==========

    - http://en.wikipedia.org/wiki/Variation_of_parameters
    - http://planetmath.org/encyclopedia/VariationOfParameters.html
    - M. Tenenbaum & H. Pollard, "Ordinary Differential Equations",
      Dover 1963, pp. 233

    # indirect doctest

    """

    gensol = ode_nth_linear_constant_coeff_homogeneous(eq, func, order, match,
        returns='both')
    match.update(gensol)
    return _solve_variation_of_parameters(eq, func, order, match)


def _solve_variation_of_parameters(eq, func, order, match):
    r"""
    Helper function for the method of variation of parameters.

    See the
    :py:meth:`~sympy.solvers.ode.ode_nth_linear_constant_coeff_variation_of_parameters`
    docstring for more information on this method.

    The parameter ``match`` should be a dictionary that has the following
    keys:

    ``list``
      A list of solutions to the homogeneous equation, such as the list
      returned by
      ``ode_nth_linear_constant_coeff_homogeneous(returns='list')``.

    ``sol``
      The general solution, such as the solution returned by
      ``ode_nth_linear_constant_coeff_homogeneous(returns='sol')``.

    """

    x = func.args[0]
    f = func.func
    r = match
    psol = 0
    gensols = r['list']
    gsol = r['sol']
    wr = wronskian(gensols, x)

    if r.get('simplify', True):
        wr = simplify(wr)  # We need much better simplification for
                           # some ODEs. See issue 1563, for example.

        # To reduce commonly occuring sin(x)**2 + cos(x)**2 to 1
        wr = trigsimp(wr, deep=True, recursive=True)
    if not wr:
        # The wronskian will be 0 iff the solutions are not linearly
        # independent.
        raise NotImplementedError("Cannot find " + str(order) +
        " solutions to the homogeneous equation nessesary to apply " +
        "variation of parameters to " + str(eq) + " (Wronskian == 0)")
    if len(gensols) != order:
        raise NotImplementedError("Cannot find " + str(order) +
        " solutions to the homogeneous equation nessesary to apply " +
        "variation of parameters to " +
        str(eq) + " (number of terms != order)")
    negoneterm = (-1)**(order)
    for i in gensols:
        psol += negoneterm*C.Integral(wronskian([sol for sol in gensols if sol != i], x)*r[-1]/wr, x)*i/r[order]
        negoneterm *= -1

    if r.get('simplify', True):
        psol = simplify(psol)
        psol = trigsimp(psol, deep=True)
    return Eq(f(x), gsol.rhs + psol)


def ode_separable(eq, func, order, match):
    r"""
    Solves separable 1st order differential equations.

    This is any differential equation that can be written as `P(y)
    \tfrac{dy}{dx} = Q(x)`.  The solution can then just be found by
    rearranging terms and integrating: `\int P(y) \,dy = \int Q(x) \,dx`.
    This hint uses :py:meth:`sympy.simplify.simplify.separatevars` as its back
    end, so if a separable equation is not caught by this solver, it is most
    likely the fault of that function.
    :py:meth:`~sympy.simplify.simplify.separatevars` is
    smart enough to do most expansion and factoring necessary to convert a
    separable equation `F(x, y)` into the proper form `P(x)\cdot{}Q(y)`.  The
    general solution is::

        >>> from sympy import Function, dsolve, Eq, pprint
        >>> from sympy.abc import x
        >>> a, b, c, d, f = map(Function, ['a', 'b', 'c', 'd', 'f'])
        >>> genform = Eq(a(x)*b(f(x))*f(x).diff(x), c(x)*d(f(x)))
        >>> pprint(genform)
                     d
        a(x)*b(f(x))*--(f(x)) = c(x)*d(f(x))
                     dx
        >>> pprint(dsolve(genform, f(x), hint='separable_Integral'))
             f(x)
           /                  /
          |                  |
          |  b(y)            | c(x)
          |  ---- dy = C1 +  | ---- dx
          |  d(y)            | a(x)
          |                  |
         /                  /

    Examples
    ========

    >>> from sympy import Function, dsolve, Eq
    >>> from sympy.abc import x
    >>> f = Function('f')
    >>> pprint(dsolve(Eq(f(x)*f(x).diff(x) + x, 3*x*f(x)**2), f(x),
    ... hint='separable', simplify=False))
       /   2       \         2
    log\3*f (x) - 1/        x
    ---------------- = C1 + --
           6                2

    References
    ==========

    - M. Tenenbaum & H. Pollard, "Ordinary Differential Equations",
      Dover 1963, pp. 52

    # indirect doctest

    """
    x = func.args[0]
    f = func.func
    C1 = Symbol('C1')
    r = match  # {'m1':m1, 'm2':m2, 'y':y}
    u = r.get('hint', f(x))  # get u from separable_reduced else get f(x)
    return Eq(C.Integral(r['m2']['coeff']*r['m2'][r['y']]/r['m1'][r['y']],
        (r['y'], None, u)), C.Integral(-r['m1']['coeff']*r['m1'][x]/
        r['m2'][x], x) + C1)


def checkinfsol(eq, infinitesimals, func=None, order=None):
    r"""
    This function is used to check if the given infinitesimals are the
    actual infinitesimals of the given first order differential equation.
    This method is specific to the Lie Group Solver of ODEs.

    As of now, it simply checks, by substituting the infinitesimals in the
    partial differential equation.


    .. math:: \frac{\partial \eta}{\partial x} + \left(\frac{\partial \eta}{\partial y}
                - \frac{\partial \xi}{\partial x}\right)*h
                - \frac{\partial \xi}{\partial y}*h^{2}
                - \xi\frac{\partial h}{\partial x} - \eta\frac{\partial h}{\partial y} = 0


    where `\eta`, and `\xi` are the infinitesimals and `h(x,y) = \frac{dy}{dx}`

    The infinitesimals should be given in the form of a list of dicts
    ``[{xi(x, y): inf, eta(x, y): inf}]``, corresponding to the
    output of the function infinitesimals. It returns a list
    of values of the form ``[(True/False, sol)]`` where ``sol`` is the value
    obtained after substituting the infinitesimals in the PDE. If it
    is ``True``, then ``sol`` would be 0.

    """
    if isinstance(eq, Equality):
        eq = eq.lhs - eq.rhs
    if not func:
        eq, func = _preprocess(eq)
    variables = func.args
    if len(variables) != 1:
        raise ValueError("ODE's have only one independent variable")
    else:
        x = variables[0]
        if not order:
            order = ode_order(eq, func)
        if order != 1:
            raise NotImplementedError("Lie groups solver has been implemented "
            "only for first order differential equations")
        else:
            df = func.diff(x)
            a = Wild('a', exclude = [df])
            b = Wild('b', exclude = [df])
            match = collect(expand(eq), df).match(a*df + b)

            if match:
                h = -simplify(match[b]/match[a])
            else:
                try:
                    sol = solve(eq, df)
                except NotImplementedError:
                    raise NotImplementedError("Infinitesimals for the "
                        "first order ODE could not be found")
                else:
                    h = sol[0]  # Find infinitesimals for one solution

            y = Dummy('y')
            h = h.subs(func, y)
            xi = Function('xi')(x, y)
            eta = Function('eta')(x, y)
            dxi = Function('xi')(x, func)
            deta = Function('eta')(x, func)
            pde = (eta.diff(x) + (eta.diff(y) - xi.diff(x))*h -
                (xi.diff(y))*h**2 - xi*(h.diff(x)) - eta*(h.diff(y)))
            soltup = []
            for sol in infinitesimals:
                tsol = {xi: S(sol[dxi]).subs(func, y),
                    eta: S(sol[deta]).subs(func, y)}
                sol = simplify(pde.subs(tsol).doit())
                if sol:
                    soltup.append((False, sol.subs(y, func)))
                else:
                    soltup.append((True, 0))
            return soltup

def ode_lie_group(eq, func, order, match):
    r"""
    This hint implements the Lie group method of solving first order differential
    equations. The aim is to convert the given differential equation from the
    given coordinate given system into another coordinate system where it becomes
    invariant under the one-parameter Lie group of translations. The converted ODE is
    quadrature and can be solved easily. It makes use of the
    :py:meth:`sympy.solvers.ode.infinitesimals` function which returns the
    infinitesimals of the transformation.

    The coordinates `r` and `s` can be found by solving the following Partial
    Differential Equations.

    .. math :: \xi\frac{\partial r}{\partial x} + \eta\frac{\partial r}{\partial y}
                  = 0

    .. math :: \xi\frac{\partial s}{\partial x} + \eta\frac{\partial s}{\partial y}
                  = 1

    The differential equation becomes separable in the new coordinate system

    .. math :: \frac{ds}{dr} = \frac{\frac{\partial s}{\partial x} +
                 h(x, y)\frac{\partial s}{\partial y}}{
                 \frac{\partial r}{\partial x} + h(x, y)\frac{\partial r}{\partial y}}

    After finding the solution by integration, it is then converted back to the original
    coordinate system by subsituting `r` and `s` in terms of `x` and `y` again.

    Examples
    ========

    >>> from sympy import Function, dsolve, Eq, exp, pprint
    >>> from sympy.abc import x
    >>> f = Function('f')
    >>> pprint(dsolve(f(x).diff(x) + 2*x*f(x) - x*exp(-x**2), f(x),
    ... hint='lie_group'))
           /      2\    2
           |     x |  -x
    f(x) = |C1 + --|*e
           \     2 /


    References
    ==========

    - Solving differential equations by Symmetry Groups,
      John Starrett, pp. 1 - pp. 14

    """
    from sympy.integrals.integrals import integrate
    from sympy.solvers.pde import pdsolve

    heuristics = lie_heuristics
    inf = {}
    f = func.func
    x = func.args[0]
    df = func.diff(x)
    xi = Function("xi")
    eta = Function("eta")
    a = Wild('a', exclude = [df])
    b = Wild('b', exclude = [df])
    xis = match.pop('xi')
    etas = match.pop('eta')

    if match:
        h = -simplify(match[match['d']]/match[match['e']])
        y = match['y']
    else:
        try:
            sol = solve(eq, df)
        except NotImplementedError:
            raise NotImplementedError("Unable to solve the differential equation " +
                str(eq) + " by the lie group method")
        else:
            y = Dummy("y")
            h = sol[0].subs(func, y)

    if xis is not None and etas is not None:
        inf = [{xi(x, f(x)): S(xis), eta(x, f(x)): S(etas)}]

        if not checkinfsol(eq, inf, func=f(x), order=1)[0][0]:
            raise ValueError("The given infinitesimals xi and eta"
                " are not the infinitesimals to the given equation")
        else:
            heuristics = ["user_defined"]

    match = {'h': h, 'y': y}

    # This is done so that if:
    # a] solve raises a NotImplementedError.
    # b] any heuristic raises a ValueError
    # another heuristic can be used.
    tempsol = []  # Used by solve below
    for heuristic in heuristics:
        try:
            if not inf:
                inf = infinitesimals(eq, hint=heuristic, func=func, order=1, match=match)
        except ValueError:
            continue
        else:
            for infsim in inf:
                xiinf = (infsim[xi(x, func)]).subs(func, y)
                etainf = (infsim[eta(x, func)]).subs(func, y)
                # This condition creates recursion while using pdsolve.
                # Since the first step while solving a PDE of form
                # a*(f(x, y).diff(x)) + b*(f(x, y).diff(y)) + c = 0
                # is to solve the ODE dy/dx = b/a
                if simplify(etainf/xiinf) == h:
                    continue
                rpde = f(x, y).diff(x)*xiinf + f(x, y).diff(y)*etainf
                r = pdsolve(rpde, func=f(x, y)).rhs
                s = pdsolve(rpde - 1, func=f(x, y)).rhs
                newcoord = [_lie_group_remove(coord) for coord in [r, s]]
                r = Dummy("r")
                s = Dummy("s")
                C1 = Symbol("C1")
                rcoord = newcoord[0]
                scoord = newcoord[-1]
                try:
                    sol = solve([r - rcoord, s - scoord], x, y, dict=True)
                except NotImplementedError:
                    continue
                else:
                    sol = sol[0]
                    xsub = sol[x]
                    ysub = sol[y]
                    num = simplify(scoord.diff(x) + scoord.diff(y)*h)
                    denom = simplify(rcoord.diff(x) + rcoord.diff(y)*h)
                    if num and denom:
                        diffeq = simplify((num/denom).subs([(x, xsub), (y, ysub)]))
                        sep = separatevars(diffeq, symbols=[r, s], dict=True)
                        if sep:
                            # Trying to separate, r and s coordinates
                            deq = integrate((1/sep[s]), s) + C1 - integrate(sep['coeff']*sep[r], r)
                            # Substituting and reverting back to original coordinates
                            deq = deq.subs([(r, rcoord), (s, scoord)])
                            try:
                                sdeq = solve(deq, y)
                            except NotImplementedError:
                                tempsol.append(deq)
                            else:
                                if len(sdeq) == 1:
                                    return Eq(f(x), sdeq.pop())
                                else:
                                    return [Eq(f(x), sol) for sol in sdeq]


                    elif denom: # (ds/dr) is zero which means s is constant
                        return Eq(f(x), solve(scoord - C1, y)[0])

                    elif num: # (dr/ds) is zero which means r is constant
                        return Eq(f(x), solve(rcoord - C1, y)[0])

    # If nothing works, return solution as it is, without solving for y
    if tempsol:
        if len(tempsol) == 1:
            return Eq(tempsol.pop().subs(y, f(x)), 0)
        else:
            return [Eq(sol.subs(y, f(x)), 0) for sol in tempsol]

    raise NotImplementedError("The given ODE " + str(eq) + " cannot be solved by"
        + " the lie group method")


def _lie_group_remove(coords):
    r"""
    This function is strictly meant for internal use by the Lie group ODE solving
    method. It replaces arbitrary functions returned by pdsolve with either 0 or 1 or the
    args of the arbitrary function.

    The algorithm used is:
    1] If coords is an instance of an Undefined Function, then the args are returned
    2] If the arbitrary function is present in an Add object, it is replaced by zero.
    3] If the arbitrary function is present in an Mul object, it is replaced by one.
    4] If coords has no Undefined Function, it is returned as it is.

    Examples
    ========
    >>> from sympy.solvers.ode import _lie_group_remove
    >>> from sympy import Function
    >>> from sympy.abc import x, y
    >>> F = Function("F")
    >>> eq = x**2*y
    >>> _lie_group_remove(eq)
    x**2*y
    >>> eq = F(x**2*y)
    >>> _lie_group_remove(eq)
    x**2*y
    >>> eq = y**2*x + F(x**3)
    >>> _lie_group_remove(eq)
    x*y**2
    >>> eq = (F(x**3) + y)*x**4
    >>> _lie_group_remove(eq)
    x**4*y

    """
    if isinstance(coords, AppliedUndef):
        return coords.args[0]
    elif coords.is_Add:
        subfunc = coords.atoms(AppliedUndef)
        if subfunc:
            for func in subfunc:
                coords = coords.subs(func, 0)
        return coords
    elif coords.is_Pow:
        base, expr = coords.as_base_exp()
        base = _lie_group_remove(base)
        expr = _lie_group_remove(expr)
        return base**expr
    elif coords.is_Mul:
        mulargs = []
        coordargs = coords.args
        for arg in coordargs:
            if not isinstance(coords, AppliedUndef):
                mulargs.append(_lie_group_remove(arg))
        return Mul(*mulargs)
    return coords

def infinitesimals(eq, func=None, order=None, hint='default', match=None):
    r"""
    The infinitesimal functions of an ordinary differential equation, `\xi(x,y)`
    and `\eta(x,y)`, are the infinitesimals of the Lie group of point transformations
    for which the differential equation is invariant. So, the ODE `y'=f(x,y)`
    would admit a Lie group `x^*=X(x,y;\varepsilon)=x+\varepsilon\xi(x,y)`,
    `y^*=Y(x,y;\varepsilon)=y+\varepsilon\eta(x,y)` such that `(y^*)'=f(x^*, y^*)`.
    A change of coordinates, to `r(x,y)` and `s(x,y)`, can be performed so this Lie group
    becomes the translation group, `r^*=r` and `s^*=s+\varepsilon`.
    They are tangents to the coordinate curves of the new system.

    Consider the transformation `(x, y) \to (X, Y)` such that the
    differential equation remains invariant. `\xi` and `\eta` are the tangents to
    the transformed coordinates `X` and `Y`, at `\varepsilon=0`.

    .. math:: \left(\frac{\partial X(x,y;\varepsilon)}{\partial\varepsilon
                }\right)|_{\varepsilon=0} = \xi,
              \left(\frac{\partial Y(x,y;\varepsilon)}{\partial\varepsilon
                }\right)|_{\varepsilon=0} = \eta,

    The infinitesimals can be found by solving the following PDE:

        >>> from sympy import Function, diff, Eq, pprint
        >>> from sympy.abc import x, y
        >>> xi, eta, h = map(Function, ['xi', 'eta', 'h'])
        >>> h = h(x, y)  # dy/dx = h
        >>> eta = eta(x, y)
        >>> xi = xi(x, y)
        >>> genform = Eq(eta.diff(x) + (eta.diff(y) - xi.diff(x))*h
        ... - (xi.diff(y))*h**2 - xi*(h.diff(x)) - eta*(h.diff(y)), 0)
        >>> pprint(genform)
        /d               d           \                     d              2       d
        |--(eta(x, y)) - --(xi(x, y))|*h(x, y) - eta(x, y)*--(h(x, y)) - h (x, y)*--(x
        \dy              dx          /                     dy                     dy
        <BLANKLINE>
                            d             d
        i(x, y)) - xi(x, y)*--(h(x, y)) + --(eta(x, y)) = 0
                            dx            dx

    Solving the above mentioned PDE is not trivial, and can be solved only by
    making intelligent assumptions for `\xi` and `\eta` (heuristics). Once an
    infinitesimal is found, the attempt to find more heuristics stops. This is done to
    optimise the speed of solving the differential equation. If a list of all the
    infinitesimals is needed, ``hint`` should be flagged as ``all``, which gives
    the complete list of infinitesimals. If the infinitesimals for a particular
    heuristic needs to be found, it can be passed as a flag to ``hint``.

    Examples
    ========

    >>> from sympy import Function, diff
    >>> from sympy.solvers.ode import infinitesimals
    >>> from sympy.abc import x
    >>> f = Function('f')
    >>> eq = f(x).diff(x) - x**2*f(x)
    >>> infinitesimals(eq)
    [{eta(x, f(x)): exp(x**3/3), xi(x, f(x)): 0}]

    References
    ==========

    - Solving differential equations by Symmetry Groups,
      John Starrett, pp. 1 - pp. 14

    """

    if isinstance(eq, Equality):
        eq = eq.lhs - eq.rhs
    if not func:
        eq, func = _preprocess(eq)
    variables = func.args
    if len(variables) != 1:
        raise ValueError("ODE's have only one independent variable")
    else:
        x = variables[0]
        if not order:
            order = ode_order(eq, func)
        if order != 1:
            raise NotImplementedError("Infinitesimals for only "
                "first order ODE's have been implemented")
        else:
            df = func.diff(x)
            # Matching differential equation of the form a*df + b
            a = Wild('a', exclude = [df])
            b = Wild('b', exclude = [df])
            if match:  # Used by lie_group hint
                h = match['h']
                y = match['y']
            else:
                match = collect(expand(eq), df).match(a*df + b)
                if match:
                    h = -simplify(match[b]/match[a])
                else:
                    try:
                        sol = solve(eq, df)
                    except NotImplementedError:
                        raise NotImplementedError("Infinitesimals for the "
                            "first order ODE could not be found")
                    else:
                        h = sol[0]  # Find infinitesimals for one solution
                y = Dummy("y")
                h = h.subs(func, y)

            u = Dummy("u")
            hx = h.diff(x)
            hy = h.diff(y)
            hinv = ((1/h).subs([(x, u), (y, x)])).subs(u, y)  # Inverse ODE
            match = {'h': h, 'func': func, 'hx': hx, 'hy': hy, 'y': y, 'hinv': hinv}
            if hint == 'all':
                xieta = []
                for heuristic in lie_heuristics:
                    function = globals()['lie_heuristic_' + heuristic]
                    inflist = function(match, comp=True)
                    if inflist:
                        xieta.extend([inf for inf in inflist if inf not in xieta])
                if xieta:
                    return xieta
                else:
                    raise NotImplementedError("Infinitesimals could not be found for"
                        "the given ODE")

            elif hint == 'default':
                for heuristic in lie_heuristics:
                    function = globals()['lie_heuristic_' + heuristic]
                    xieta = function(match, comp=False)
                    if xieta:
                        return xieta

                raise NotImplementedError("Infinitesimals could not be found for"
                    " the given ODE")

            elif hint not in lie_heuristics:
                 raise ValueError("Heuristic not recognized: " + hint)

            else:
                 function = globals()['lie_heuristic_' + hint]
                 xieta = function(match, comp=True)
                 if xieta:
                     return xieta
                 else:
                     raise ValueError("Infinitesimals could not be found using the"
                         " given heuristic")


def lie_heuristic_abaco1_simple(match, comp=False):
    r"""
    The first heuristic uses the following four sets of
    assumptions on `\xi` and `\eta`

    .. math:: \xi = 0, \eta = f(x)

    .. math:: \xi = 0, \eta = f(y)

    .. math:: \xi = f(x), \eta = 0

    .. math:: \xi = f(y), \eta = 0

    The success of this heuristic is determined by algebraic factorisation.
    For the first assumption `\xi = 0` and `eta` to be a function of `x`, the PDE

    .. math:: \frac{\partial \eta}{\partial x} + (\frac{\partial \eta}{\partial y}
                - \frac{\partial \xi}{\partial x})*h
                - \frac{\partial \xi}{\partial y}*h^{2}
                - \xi*\frac{\partial h}{\partial x} - \eta*\frac{\partial h}{\partial y} = 0

    reduces to `f'(x) - f\frac{\partial h}{\partial y} = 0`
    If `\frac{\partial h}{\partial y}` is a function of `x`, then this can usually
    be integrated easily. A similar idea is applied to the other 3 assumptions as well.


    References
    ==========

    - E.S Cheb-Terrab, L.G.S Duarte and L.A,C.P da Mota, Computer Algebra
      Solving of First Order ODEs Using Symmetry Methods, pp. 8


    """
    from sympy.integrals.integrals import integrate

    xieta = []
    y = match['y']
    h = match['h']
    func = match['func']
    x = func.args[0]
    hx = match['hx']
    hy = match['hy']
    xi = Function('xi')(x, func)
    eta = Function('eta')(x, func)

    hysym = hy.free_symbols
    if y not in hysym:
        try:
            fx = exp(integrate(hy, x))
        except NotImplementedError:
            pass
        else:
            inf = {xi: S(0), eta: fx}
            if not comp:
                return [inf]
            if comp and inf not in xieta:
                xieta.append(inf)

    factor = hy/h
    facsym = factor.free_symbols
    if x not in facsym:
        try:
            fy = exp(integrate(factor, y))
        except NotImplementedError:
            pass
        else:
            inf = {xi: S(0), eta: fy.subs(y, func)}
            if not comp:
                return [inf]
            if comp and inf not in xieta:
                xieta.append(inf)

    factor = -hx/h
    facsym = factor.free_symbols
    if y not in facsym:
        try:
            fx = exp(integrate(factor, x))
        except NotImplementedError:
            pass
        else:
            inf = {xi: fx, eta: S(0)}
            if not comp:
                return [inf]
            if comp and inf not in xieta:
                xieta.append(inf)

    factor = -hx/(h**2)
    facsym = factor.free_symbols
    if x not in facsym:
        try:
            fy = exp(integrate(factor, y))
        except NotImplementedError:
            pass
        else:
            inf = {xi: fy.subs(y, func), eta: S(0)}
            if not comp:
                return [inf]
            if comp and inf not in xieta:
                xieta.append(inf)

    if xieta:
        return xieta

def lie_heuristic_abaco1_product(match, comp=False):
    r"""
    The second heuristic uses the following two assumptions on `\xi` and `\eta`

    .. math:: \eta = 0, \xi = f(x)*g(y)

    .. math:: \eta = f(x)*g(y), \xi = 0

    The first assumption of this heuristic holds good if
    `\frac{1}{h^{2}}\frac{\partial^2}{\partial x \partial y}\log(h)` is
    separable in `x` and `y`, then the separated factors containing `x`
    is `f(x)`, and `g(y)` is obtained by

    .. math:: exp^{\int f\frac{\partial}{\partial x}\left(\frac{1}{f*h}\right)\,dy}

    provided `f\frac{\partial}{\partial x}\left(\frac{1}{f*h}\right)` is a function
    of `y` only.

    The second assumption holds good if `\frac{dy}{dx} = h(x, y)` is rewritten as
    `\frac{dy}{dx} = \frac{1}{h(y, x)}` and the same properties of the first assumption
    satisifes. After obtaining `f(x)` and `g(y)`, the coordinates are again
    interchanged, to get `\eta` as `f(x)*g(y)`


    References
    ==========
    - E.S. Cheb-Terrab, A.D. Roche, Symmetries and First Order
      ODE Patterns, pp. 7 - pp. 8

    """
    from sympy.integrals.integrals import integrate

    xieta = []
    y = match['y']
    h = match['h']
    hinv = match['hinv']
    func = match['func']
    x = func.args[0]
    xi = Function('xi')(x, func)
    eta = Function('eta')(x, func)


    inf = separatevars(((log(h).diff(y)).diff(x))/h**2, dict=True, symbols=[x, y])
    if inf and inf['coeff']:
        fx = inf[x]
        gy = simplify(fx*((1/(fx*h)).diff(x)))
        gysyms = gy.free_symbols
        if x not in gysyms:
            gy = exp(integrate(gy, y))
            inf = {eta: S(0), xi: (fx*gy).subs(y, func)}
            if not comp:
                return [inf]
            if comp and inf not in xieta:
                xieta.append(inf)

    u1 = Dummy("u1")
    inf = separatevars(((log(hinv).diff(y)).diff(x))/hinv**2, dict=True, symbols=[x, y])
    if inf and inf['coeff']:
        fx = inf[x]
        gy = simplify(fx*((1/(fx*hinv)).diff(x)))
        gysyms = gy.free_symbols
        if x not in gysyms:
            gy = exp(integrate(gy, y))
            etaval = fx*gy
            etaval = (etaval.subs([(x, u1), (y, x)])).subs(u1, y)
            inf = {eta: etaval.subs(y, func), xi: S(0)}
            if not comp:
                return [inf]
            if comp and inf not in xieta:
                xieta.append(inf)

    if xieta:
        return xieta

def lie_heuristic_bivariate(match, comp=False):
    r"""
    The third heuristic assumes the infinitesimals `\xi` and `\eta`
    to be bi-variate polynomials in `x` and `y`. The assumption made here
    for the logic below is that `h` is a rational function in `x` and `y`
    though that may not be necessary for the infinitesimals to be
    bivariate polynomials. The coefficients of the infinitesimals
    are found out by substituting them in the PDE and grouping similar terms
    that are polynomials and since they form a linear system, solve and check
    for non trivial solutions. The degree of the assumed bivariates
    are increased till a certain maximum value.

    References
    ==========
    - Lie Groups and Differential Equations
      pp. 327 - pp. 329

    """

    h = match['h']
    hx = match['hx']
    hy = match['hy']
    func = match['func']
    x = func.args[0]
    y = match['y']
    xi = Function('xi')(x, func)
    eta = Function('eta')(x, func)

    if h.is_rational_function():
        # The maximum degree that the infinitesimals can take is
        # calculated by this technique.
        etax, etay, etad, xix, xiy, xid = symbols("etax etay etad xix xiy xid")
        ipde = etax + (etay - xix)*h - xiy*h**2 - xid*hx - etad*hy
        num, denom = cancel(ipde).as_numer_denom()
        deg = Poly(num, x, y).total_degree()
        deta = Function('deta')(x, y)
        dxi = Function('dxi')(x, y)
        ipde = (deta.diff(x) + (deta.diff(y) - dxi.diff(x))*h - (dxi.diff(y))*h**2
            - dxi*hx - deta*hy)
        xieq = Symbol("xi0")
        etaeq = Symbol("eta0")

        for i in range(deg + 1):
            if i:
                xieq += Add(*[
                    Symbol("xi_" + str(power) + "_" + str(i - power))*x**power*y**(i - power)
                    for power in range(i + 1)])
                etaeq += Add(*[
                    Symbol("eta_" + str(power) + "_" + str(i - power))*x**power*y**(i - power)
                    for power in range(i + 1)])
            pden, denom = (ipde.subs({dxi: xieq, deta: etaeq}).doit()).as_numer_denom()
            pden = expand(pden)

            # If the individual terms are monomials, the coefficients
            # are grouped
            if pden.is_polynomial(x, y) and pden.is_Add:
                polyy = Poly(pden, x, y).as_dict()
            if polyy:
                symset = xieq.free_symbols.union(etaeq.free_symbols) - set([x, y])
                soldict = solve(polyy.values(), *symset)
                if isinstance(soldict, list):
                    soldict = soldict[0]
                if any(x for x in soldict.values()):
                    xired = xieq.subs(soldict)
                    etared = etaeq.subs(soldict)
                    # Scaling is done by substituting one for the parameters
                    # This can be any number except zero.
                    dict_ = dict((sym, 1) for sym in symset)
                    inf = {eta: etared.subs(dict_).subs(y, func),
                        xi: xired.subs(dict_).subs(y, func)}
                    return [inf]

def lie_heuristic_chi(match, comp=False):
    r"""
    The aim of the fourth heuristic is to find the function `\chi(x, y)`
    that satisifies the PDE `\frac{d\chi}{dx} + h\frac{d\chi}{dx}
    - \frac{\partial h}{\partial y}\chi = 0`.

    This assumes `\chi` to be a bivariate polynomial in `x` and `y`. By intution,
    `h` should be a rational function in `x` and `y`. The method used here is
    to substitute a general binomial for `\chi` up to a certain maximum degree
    is reached. The coefficients of the polynomials, are calculated by by collecting
    terms of the same order in `x` and `y`.

    After finding `\chi`, the next step is to use `\eta = \xi*h + \chi`, to
    determine `\xi` and `\eta`. This can be done by dividing `\chi` by `h`
    which would give `-\xi` as the quotient and `\eta` as the remainder.


    References
    ==========
    - E.S Cheb-Terrab, L.G.S Duarte and L.A,C.P da Mota, Computer Algebra
      Solving of First Order ODEs Using Symmetry Methods, pp. 8

    """

    h = match['h']
    hx = match['hx']
    hy = match['hy']
    func = match['func']
    x = func.args[0]
    y = match['y']
    xi = Function('xi')(x, func)
    eta = Function('eta')(x, func)

    if h.is_rational_function():
        schi, schix, schiy = symbols("schi, schix, schiy")
        cpde = schix + h*schiy - hy*schi
        num, denom = cancel(cpde).as_numer_denom()
        deg = Poly(num, x, y).total_degree()

        chi = Function('chi')(x, y)
        chix = chi.diff(x)
        chiy = chi.diff(y)
        cpde = chix + h*chiy - hy*chi
        chieq = Symbol("chi")
        for i in range(1, deg + 1):
            chieq += Add(*[
                Symbol("chi_" + str(power) + "_" + str(i - power))*x**power*y**(i - power)
                for power in range(i + 1)])
            cnum, cden = cancel(cpde.subs({chi : chieq}).doit()).as_numer_denom()
            cnum = expand(cnum)
            if cnum.is_polynomial(x, y) and cnum.is_Add:
                cpoly = Poly(cnum, x, y).as_dict()
                if cpoly:
                    solsyms = chieq.free_symbols - set([x, y])
                    soldict = solve(cpoly.values(), *solsyms)
                    if isinstance(soldict, list):
                        soldict = soldict[0]
                    if any(x for x in soldict.values()):
                        chieq = chieq.subs(soldict)
                        dict_ = dict((sym, 1) for sym in solsyms)
                        chieq = chieq.subs(dict_)
                        # After finding chi, the main aim is to find out
                        # eta, xi by the equation eta = xi*h + chi
                        # One method to set xi, would be rearranging it to
                        # (eta/h) - xi = (chi/h). This would mean dividing
                        # chi by h would give -xi as the quotient and eta
                        # as the remainder. Thanks to Sean Vig for suggesting
                        # this method.
                        xic, etac = div(chieq, h)
                        inf = {eta: etac.subs(y, func), xi: -xic.subs(y, func)}
                        return [inf]

def lie_heuristic_function_sum(match, comp=False):
    r"""
    This heuristic uses the following two assumptions on `\xi` and `\eta`

    .. math:: \eta = 0, \xi = f(x) + g(y)

    .. math:: \eta = f(x) + g(y), \xi = 0

    The first assumption of this heuristic holds good if

    .. math:: \frac{\partial}{\partial y}[(h\frac{\partial^{2}}{
                \partial x^{2}}(h^{-1}))^{-1}]

    is separable in `x` and `y`,

    1. The separated factors containing `y` is `\frac{\partial g}{\partial y}`.
       From this `g(y)` can be determined.
    2. The separated factors containing `x` is `f''(x)`.
    3. `h\frac{\partial^{2}}{\partial x^{2}}(h^{-1})` equals
       `\frac{f''(x)}{f(x) + g(y)}`. From this `f(x)` can be determined.

    The second assumption holds good if `\frac{dy}{dx} = h(x, y)` is rewritten as
    `\frac{dy}{dx} = \frac{1}{h(y, x)}` and the same properties of the first
    assumption satisifes. After obtaining `f(x)` and `g(y)`, the coordinates
    are again interchanged, to get `\eta` as `f(x) + g(y)`.

    For both assumptions, the constant factors are separated among `g(y)`
    and `f''(x)`, such that `f''(x)` obtained from 3] is the same as that
    obtained from 2]. If not possible, then this heuristic fails.


    References
    ==========
    - E.S. Cheb-Terrab, A.D. Roche, Symmetries and First Order
      ODE Patterns, pp. 7 - pp. 8

    """
    from sympy.integrals.integrals import integrate
    xieta = []
    h = match['h']
    hx = match['hx']
    hy = match['hy']
    func = match['func']
    hinv = match['hinv']
    x = func.args[0]
    y = match['y']
    xi = Function('xi')(x, func)
    eta = Function('eta')(x, func)

    for odefac in [h, hinv]:
        factor = odefac*((1/odefac).diff(x, 2))
        sep = separatevars((1/factor).diff(y), dict=True, symbols=[x, y])
        if sep and sep['coeff'] and sep[x].has(x) and sep[y].has(y):
            k = Dummy("k")
            try:
                gy = k*integrate(sep[y], y)
            except NotImplementedError:
                pass
            else:
                fdd = 1/(k*sep[x]*sep['coeff'])
                fx = simplify(fdd/factor - gy)
                check = simplify(fx.diff(x, 2) - fdd)
                if fx:
                    if not check:
                        fx = fx.subs(k, 1)
                        gy = (gy/k)
                    else:
                        sol = solve(check, k)
                        if sol:
                            sol = sol[0]
                            fx = fx.subs(k, sol)
                            gy = (gy/k)*sol
                        else:
                            continue
                    if odefac == hinv:  # Inverse ODE
                        fx = fx.subs(x, y)
                        gy = gy.subs(y, x)
                    etaval = factor_terms(fx + gy)
                    if etaval.is_Mul:
                        etaval = Mul(*[arg for arg in etaval.args if arg.has(x, y)])
                    if odefac == hinv:  # Inverse ODE
                        inf = {eta: etaval.subs(y, func), xi : S(0)}
                    else:
                        inf = {xi: etaval.subs(y, func), eta : S(0)}
                    if not comp:
                        return [inf]
                    else:
                        xieta.append(inf)

        if xieta:
            return xieta

def lie_heuristic_abaco2_similar(match, comp=False):
    r"""
    This heuristic uses the following two assumptions on `\xi` and `\eta`

    .. math:: \eta = g(x), \xi = f(x)

    .. math:: \eta = f(y), \xi = g(y)

    For the first assumption,

    1. First `\frac{\frac{\partial h}{\partial y}}{\frac{\partial^{2} h}{
       \partial yy}}` is calculated. Let us say this value is A

    2. If this is constant, then `h` is matched to the form `A(x) + B(x)e^{
       \frac{y}{C}}` then, `\frac{e^{\int \frac{A(x)}{C} \,dx}}{B(x)}` gives `f(x)`
       and `A(x)*f(x)` gives `g(x)`

    3. Otherwise `\frac{\frac{\partial A}{\partial X}}{\frac{\partial A}{
       \partial Y}} = \gamma` is calculated. If

       a] `\gamma` is a function of `x` alone

       b] `\frac{\gamma\frac{\partial h}{\partial y} - \gamma'(x) - \frac{
       \partial h}{\partial x}}{h + \gamma} = G` is a function of `x` alone.
       then, `e^{\int G \,dx}` gives `f(x)` and `-\gamma*f(x)` gives `g(x)`

    The second assumption holds good if `\frac{dy}{dx} = h(x, y)` is rewritten as
    `\frac{dy}{dx} = \frac{1}{h(y, x)}` and the same properties of the first assumption
    satisifes. After obtaining `f(x)` and `g(x)`, the coordinates are again
    interchanged, to get `\xi` as `f(x^*)` and `\eta` as `g(y^*)`

    References
    ==========
    - E.S. Cheb-Terrab, A.D. Roche, Symmetries and First Order
      ODE Patterns, pp. 10 - pp. 12

    """

    from sympy.integrals.integrals import integrate

    xieta = []
    h = match['h']
    hx = match['hx']
    hy = match['hy']
    func = match['func']
    hinv = match['hinv']
    x = func.args[0]
    y = match['y']
    xi = Function('xi')(x, func)
    eta = Function('eta')(x, func)

    factor = cancel(h.diff(y)/h.diff(y, 2))
    factorx = factor.diff(x)
    factory = factor.diff(y)
    if not factor.has(x) and not factor.has(y):
        A = Wild('A', exclude=[y])
        B = Wild('B', exclude=[y])
        C = Wild('C', exclude=[x, y])
        match = h.match(A + B*exp(y/C))
        try:
            tau = exp(-integrate(match[A]/match[C]), x)/match[B]
        except NotImplementedError:
            pass
        else:
            gx = match[A]*tau
            return [{xi: tau, eta: gx}]

    else:
        gamma = cancel(factorx/factory)
        if not gamma.has(y):
            tauint = cancel((gamma*hy - gamma.diff(x) - hx)/(h + gamma))
            if not tauint.has(y):
                try:
                    tau = exp(integrate(tauint, x))
                except NotImplementedError:
                    pass
                else:
                    gx = -tau*gamma
                    return [{xi: tau, eta: gx}]

    factor = cancel(hinv.diff(y)/hinv.diff(y, 2))
    factorx = factor.diff(x)
    factory = factor.diff(y)
    if not factor.has(x) and not factor.has(y):
        A = Wild('A', exclude=[y])
        B = Wild('B', exclude=[y])
        C = Wild('C', exclude=[x, y])
        match = h.match(A + B*exp(y/C))
        try:
            tau = exp(-integrate(match[A]/match[C]), x)/match[B]
        except NotImplementedError:
            pass
        else:
            gx = match[A]*tau
            return [{eta: tau.subs(x, func), xi: gx.subs(x, func)}]

    else:
        gamma = cancel(factorx/factory)
        if not gamma.has(y):
            tauint = cancel((gamma*hinv.diff(y) - gamma.diff(x) - hinv.diff(x))/(
                hinv + gamma))
            if not tauint.has(y):
                try:
                    tau = exp(integrate(tauint, x))
                except NotImplementedError:
                    pass
                else:
                    gx = -tau*gamma
                    return [{eta: tau.subs(x, func), xi: gx.subs(x, func)}]


def lie_heuristic_abaco2_unique_unknown(match, comp=False):
    r"""
    This heuristic assumes the presence of unknown functions or known functions
    with non-integer powers.

    1. A list of all functions and non-integer powers containing x and y
    2. Loop over each element `f` in the list, find `\frac{\frac{\partial f}{\partial x}}{
       \frac{\partial f}{\partial x}} = R`

       If it is separable in `x` and `y`, let `X` be the factors containing `x`. Then

       a] Check if `\xi = X` and `\eta = -\frac{X}{R}` satisfy the PDE. If yes, then return
          `\xi` and `\eta`
       b] Check if `\xi = \frac{-R}{X}` and `\eta = -\frac{1}{X}` satisfy the PDE.
           If yes, then return `\xi` and `\eta`

       If not, check if the following satisfy the ODE

       a] `\xi = -R`, `\eta = 1`
       b] `\xi = 1`, `\eta = -\frac{1}{R}`

    References
    ==========
    - E.S. Cheb-Terrab, A.D. Roche, Symmetries and First Order
      ODE Patterns, pp. 10 - pp. 12

    """

    xieta = []
    h = match['h']
    hx = match['hx']
    hy = match['hy']
    func = match['func']
    hinv = match['hinv']
    x = func.args[0]
    y = match['y']
    xi = Function('xi')(x, func)
    eta = Function('eta')(x, func)

    funclist = []
    for atom in h.atoms(Pow):
        base, exp = atom.as_base_exp()
        if base.has(x) and base.has(y):
            if not exp.is_Integer:
                funclist.append(atom)

    for function in h.atoms(AppliedUndef):
        syms = function.free_symbols
        if x in syms and y in syms:
            funclist.append(function)

    for f in funclist:
        frac = cancel(f.diff(y)/f.diff(x))
        sep = separatevars(frac, dict=True, symbols=[x, y])
        if sep and sep['coeff']:
            xitry1 = sep[x]
            etatry1 = -1/(sep[y]*sep['coeff'])
            pde1 = etatry1.diff(y)*h - xitry1.diff(x)*h - xitry1*hx - etatry1*hy
            if not simplify(pde1):
                return [{xi: xitry1, eta: etatry1.subs(y, func)}]
            xitry2 = 1/etatry1
            etatry2 = 1/xitry1
            pde2 = etatry2.diff(x) - (xitry2.diff(y))*h**2 - xitry2*hx - etatry2*hy
            if not simplify(expand(pde2)):
                return [{xi: xitry2.subs(y, func), eta: etatry2}]

        else:
            etatry = -1/frac
            pde = etatry.diff(x) + etatry.diff(y)*h - hx - etatry*hy
            if not simplify(pde):
                return [{xi: S(1), eta: etatry.subs(y, func)}]
            xitry = -frac
            pde = -xitry.diff(x)*h -xitry.diff(y)*h**2 - xitry*hx -hy
            if not simplify(expand(pde)):
                return [{xi: xitry.subs(y, func), eta: S(1)}]


def lie_heuristic_abaco2_unique_general(match, comp=False):
    r"""
    This heuristic finds if infinitesimals of the form `\eta = f(x)`, `\xi = g(y)`
    without making any assumptions on `h`.

    The complete sequence of steps is given in the paper mentioned below.

    References
    ==========
    - E.S. Cheb-Terrab, A.D. Roche, Symmetries and First Order
      ODE Patterns, pp. 10 - pp. 12

    """
    xieta = []
    h = match['h']
    hx = match['hx']
    hy = match['hy']
    func = match['func']
    hinv = match['hinv']
    x = func.args[0]
    y = match['y']
    xi = Function('xi')(x, func)
    eta = Function('eta')(x, func)

    C = S(0)
    A = hx.diff(y)
    B = hy.diff(y) + hy**2
    C = hx.diff(x) - hx**2

    if not (A and B and C):
        return

    Ax = A.diff(x)
    Ay = A.diff(y)
    Axy = Ax.diff(y)
    Axx = Ax.diff(x)
    Ayy = Ay.diff(y)
    D = simplify(2*Axy + hx*Ay - Ax*hy + (hx*hy + 2*A)*A)*A - 3*Ax*Ay
    if not D:
        E1 = simplify(3*Ax**2 + ((hx**2 + 2*C)*A - 2*Axx)*A)
        if E1:
            E2 = simplify((2*Ayy + (2*B - hy**2)*A)*A - 3*Ay**2)
            if not E2:
                E3 = simplify(
                    E1*((28*Ax + 4*hx*A)*A**3 - E1*(hy*A + Ay)) - E1.diff(x)*8*A**4)
                if not E3:
                    etaval = cancel((4*A**3*(Ax - hx*A) + E1*(hy*A - Ay))/(S(2)*A*E1))
                    if x not in etaval:
                        try:
                            etaval = exp(integrate(etaval, y))
                        except NotImplementedError:
                            pass
                        else:
                            xival = -4*A**3*etaval/E1
                            if y not in xival:
                                return [{xi: xival, eta: etaval.subs(y, func)}]

    else:
        E1 = simplify((2*Ayy + (2*B - hy**2)*A)*A - 3*Ay**2)
        if E1:
            E2 = simplify(
                4*A**3*D - D**2 + E1*((2*Axx - (hx**2 + 2*C)*A)*A - 3*Ax**2))
            if not E2:
                E3 = simplify(
                   -(A*D)*E1.diff(y) + ((E1.diff(x) - hy*D)*A + 3*Ay*D +
                    (A*hx - 3*Ax)*E1)*E1)
                if not E3:
                    etaval = cancel(((A*hx - Ax)*E1 - (Ay + A*hy)*D)/(S(2)*A*D))
                    if x not in etaval:
                        try:
                            etaval = exp(integrate(etaval, y))
                        except NotImplementedError:
                            pass
                        else:
                            xival = -E1*etaval/D
                            if y not in xival:
                                return [{xi: xival, eta: etaval.subs(y, func)}]


def lie_heuristic_linear(match, comp=False):
    r"""
    This heuristic assumes

    1. `\xi = ax + by + c` and
    2. `\eta = fx + gy + h`

    After substituting the following assumptions in the determining PDE, it
    reduces to

    .. math:: f + (g - a)h - bh^{2} - (ax + by + c)\frac{\partial h}{\partial x}
                 - (fx + gy + c)\frac{\partial h}{\partial y}

    Solving the reduced PDE obtained, using the method of characteristics, becomes
    impractical. The method followed is grouping similar terms and solving the system
    of linear equations obtained. The difference between the bivariate heuristic is that
    `h` need not be a rational function in this case.

    References
    ==========
    - E.S. Cheb-Terrab, A.D. Roche, Symmetries and First Order
      ODE Patterns, pp. 10 - pp. 12

    """
    xieta = []
    h = match['h']
    hx = match['hx']
    hy = match['hy']
    func = match['func']
    hinv = match['hinv']
    x = func.args[0]
    y = match['y']
    xi = Function('xi')(x, func)
    eta = Function('eta')(x, func)

    coeffdict = {}
    symbols = numbered_symbols("c", cls=Dummy)
    symlist = [next(symbols) for i in islice(symbols, 6)]
    C0, C1, C2, C3, C4, C5 = symlist
    pde = C3 + (C4 - C0)*h -(C0*x + C1*y + C2)*hx - (C3*x + C4*y + C5)*hy - C1*h**2
    pde, denom = pde.as_numer_denom()
    pde = powsimp(expand(pde))
    if pde.is_Add:
        terms = pde.args
        for term in terms:
            if term.is_Mul:
                rem = Mul(*[m for m in term.args if not m.has(x, y)])
                xypart = term/rem
                if xypart not in coeffdict:
                    coeffdict[xypart] = rem
                else:
                    coeffdict[xypart] += rem
            else:
                if term not in coeffdict:
                    coeffdict[term] = S(1)
                else:
                    coeffdict[term] += S(1)

    sollist = coeffdict.values()
    soldict = solve(sollist, symlist)
    if isinstance(soldict, list):
        soldict = soldict[0]
    subval = soldict.values()

    if any(t for t in subval):
        onedict = dict(zip(symlist, [1]*6))
        xival = C0*x + C1*func + C2
        etaval = C3*x + C4*func + C5
        xival = xival.subs(soldict)
        etaval = etaval.subs(soldict)
        xival = xival.subs(onedict)
        etaval = etaval.subs(onedict)
        return [{xi: xival, eta: etaval}]<|MERGE_RESOLUTION|>--- conflicted
+++ resolved
@@ -57,11 +57,8 @@
   - 1st order exact differential equations.
   - 1st order linear differential equations.
   - 1st order Bernoulli differential equations.
-<<<<<<< HEAD
   - Power series solutions for first order differential equations.
-=======
   - Lie Group method of solving first order differential equations.
->>>>>>> 35b7b66d
   - 2nd order Liouville differential equations.
   - `n`\th order linear homogeneous differential equation with constant
     coefficients.
@@ -286,11 +283,8 @@
     "almost_linear",
     "linear_coefficients",
     "separable_reduced",
-<<<<<<< HEAD
     "1st_power_series",
-=======
     "lie_group",
->>>>>>> 35b7b66d
     "nth_linear_constant_coeff_homogeneous",
     "nth_linear_euler_eq_homogeneous",
     "nth_linear_constant_coeff_undetermined_coefficients",
@@ -357,11 +351,8 @@
     return eq.subs(reps).subs(func, new).subs(repu)
 
 
-<<<<<<< HEAD
-def dsolve(eq, func=None, hint="default", simplify=True, ics=None, **kwargs):
-=======
-def dsolve(eq, func=None, hint="default", simplify=True, xi=None, eta=None, **kwargs):
->>>>>>> 35b7b66d
+def dsolve(eq, func=None, hint="default", simplify=True, 
+    ics= None, xi=None, eta=None, **kwargs):
     r"""
     Solves any (supported) kind of ordinary differential equation.
 
@@ -513,11 +504,7 @@
 
     # See the docstring of _desolve for more details.
     hints = _desolve(eq, func=func,
-<<<<<<< HEAD
-        hint=hint, simplify=True, type='ode', ics=ics, **kwargs)
-=======
-        hint=hint, simplify=True, xi=xi, eta=eta, type='ode', **kwargs)
->>>>>>> 35b7b66d
+        hint=hint, simplify=True, xi=xi, eta=eta, type='ode', ics=ics, **kwargs)
 
     eq = hints.pop('eq', eq)
     all_ = hints.pop('all', False)
@@ -718,11 +705,7 @@
 
     if isinstance(eq, Equality):
         if eq.rhs != 0:
-<<<<<<< HEAD
-            return classify_ode(eq.lhs - eq.rhs, func, ics=ics, prep=False)
-=======
-            return classify_ode(eq.lhs - eq.rhs, func, xi=xi, eta=eta, prep=False)
->>>>>>> 35b7b66d
+            return classify_ode(eq.lhs - eq.rhs, func, ics=ics, xi=xi, eta=eta, prep=False)
         eq = eq.lhs
     order = ode_order(eq, f(x))
     # hint:matchdict or hint:(tuple of matchdicts)
@@ -815,7 +798,6 @@
             r['y'] = y
             r[d] = r[d].subs(f(x), y)
             r[e] = r[e].subs(f(x), y)
-<<<<<<< HEAD
             rseries = r.copy()
 
             # FIRST ORDER POWER SERIES WHICH NEEDS INITIAL CONDITIONS
@@ -846,9 +828,7 @@
                                    break
 
             matching_hints["1st_power_series"] = rseries
-=======
             r3.update(r)
->>>>>>> 35b7b66d
             ## Exact Differential Equation: P(x, y) + Q(x, y)*y' = 0 where
             # dP/dy == dQ/dx
             try:
