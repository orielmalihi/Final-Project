from sympy import Order, S, log, limit, lcm_list, im, re, Dummy
from sympy.core import Add, Mul, Pow
from sympy.core.basic import Basic
from sympy.core.compatibility import iterable
from sympy.core.expr import AtomicExpr, Expr
from sympy.core.function import expand_mul
from sympy.core.numbers import _sympifyit, oo
from sympy.core.sympify import _sympify
from sympy.functions.elementary.miscellaneous import Min, Max
from sympy.logic.boolalg import And
from sympy.sets.sets import (Interval, Intersection, FiniteSet, Union,
                             Complement, EmptySet)
from sympy.sets.fancysets import ImageSet
from sympy.solvers.inequalities import solve_univariate_inequality
from sympy.utilities import filldedent
from sympy.multipledispatch import dispatch

def continuous_domain(f, symbol, domain):
    """
    Returns the intervals in the given domain for which the function
    is continuous.
    This method is limited by the ability to determine the various
    singularities and discontinuities of the given function.

    Parameters
    ==========

    f : Expr
        The concerned function.
    symbol : Symbol
        The variable for which the intervals are to be determined.
    domain : Interval
        The domain over which the continuity of the symbol has to be checked.

    Examples
    ========

    >>> from sympy import Symbol, S, tan, log, pi, sqrt
    >>> from sympy.sets import Interval
    >>> from sympy.calculus.util import continuous_domain
    >>> x = Symbol('x')
    >>> continuous_domain(1/x, x, S.Reals)
    Union(Interval.open(-oo, 0), Interval.open(0, oo))
    >>> continuous_domain(tan(x), x, Interval(0, pi))
    Union(Interval.Ropen(0, pi/2), Interval.Lopen(pi/2, pi))
    >>> continuous_domain(sqrt(x - 2), x, Interval(-5, 5))
    Interval(2, 5)
    >>> continuous_domain(log(2*x - 1), x, S.Reals)
    Interval.open(1/2, oo)

    Returns
    =======

    Interval
        Union of all intervals where the function is continuous.

    Raises
    ======

    NotImplementedError
        If the method to determine continuity of such a function
        has not yet been developed.

    """
    from sympy.solvers.inequalities import solve_univariate_inequality
    from sympy.solvers.solveset import _has_rational_power
    from sympy.calculus.singularities import singularities

    if domain.is_subset(S.Reals):
        constrained_interval = domain
        for atom in f.atoms(Pow):
            predicate, denomin = _has_rational_power(atom, symbol)
            if predicate and denomin == 2:
                constraint = solve_univariate_inequality(atom.base >= 0,
                                                         symbol).as_set()
                constrained_interval = Intersection(constraint,
                                                    constrained_interval)

        for atom in f.atoms(log):
            constraint = solve_univariate_inequality(atom.args[0] > 0,
                                                     symbol).as_set()
            constrained_interval = Intersection(constraint,
                                                constrained_interval)


    return constrained_interval - singularities(f, symbol, domain)


def function_range(f, symbol, domain):
    """
    Finds the range of a function in a given domain.
    This method is limited by the ability to determine the singularities and
    determine limits.

    Parameters
    ==========

    f : Expr
        The concerned function.
    symbol : Symbol
        The variable for which the range of function is to be determined.
    domain : Interval
        The domain under which the range of the function has to be found.

    Examples
    ========

    >>> from sympy import Symbol, S, exp, log, pi, sqrt, sin, tan
    >>> from sympy.sets import Interval
    >>> from sympy.calculus.util import function_range
    >>> x = Symbol('x')
    >>> function_range(sin(x), x, Interval(0, 2*pi))
    Interval(-1, 1)
    >>> function_range(tan(x), x, Interval(-pi/2, pi/2))
    Interval(-oo, oo)
    >>> function_range(1/x, x, S.Reals)
    Union(Interval.open(-oo, 0), Interval.open(0, oo))
    >>> function_range(exp(x), x, S.Reals)
    Interval.open(0, oo)
    >>> function_range(log(x), x, S.Reals)
    Interval(-oo, oo)
    >>> function_range(sqrt(x), x , Interval(-5, 9))
    Interval(0, 3)

    Returns
    =======

    Interval
        Union of all ranges for all intervals under domain where function is
        continuous.

    Raises
    ======

    NotImplementedError
        If any of the intervals, in the given domain, for which function
        is continuous are not finite or real,
        OR if the critical points of the function on the domain can't be found.
    """
    from sympy.solvers.solveset import solveset

    if isinstance(domain, EmptySet):
        return S.EmptySet

    period = periodicity(f, symbol)
    if period == S.Zero:
        # the expression is constant wrt symbol
        return FiniteSet(f.expand())

    if period is not None:
        if isinstance(domain, Interval):
            if (domain.inf - domain.sup).is_infinite:
                domain = Interval(0, period)
        elif isinstance(domain, Union):
            for sub_dom in domain.args:
                if isinstance(sub_dom, Interval) and \
                ((sub_dom.inf - sub_dom.sup).is_infinite):
                    domain = Interval(0, period)

    intervals = continuous_domain(f, symbol, domain)
    range_int = S.EmptySet
    if isinstance(intervals,(Interval, FiniteSet)):
        interval_iter = (intervals,)

    elif isinstance(intervals, Union):
        interval_iter = intervals.args

    else:
            raise NotImplementedError(filldedent('''
                Unable to find range for the given domain.
                '''))

    for interval in interval_iter:
        if isinstance(interval, FiniteSet):
            for singleton in interval:
                if singleton in domain:
                    range_int += FiniteSet(f.subs(symbol, singleton))
        elif isinstance(interval, Interval):
            vals = S.EmptySet
            critical_points = S.EmptySet
            critical_values = S.EmptySet
            bounds = ((interval.left_open, interval.inf, '+'),
                   (interval.right_open, interval.sup, '-'))

            for is_open, limit_point, direction in bounds:
                if is_open:
                    critical_values += FiniteSet(limit(f, symbol, limit_point, direction))
                    vals += critical_values

                else:
                    vals += FiniteSet(f.subs(symbol, limit_point))

            solution = solveset(f.diff(symbol), symbol, interval)

            if not iterable(solution):
                raise NotImplementedError(
                        'Unable to find critical points for {}'.format(f))
            if isinstance(solution, ImageSet):
                raise NotImplementedError(
                        'Infinite number of critical points for {}'.format(f))

            critical_points += solution

            for critical_point in critical_points:
                vals += FiniteSet(f.subs(symbol, critical_point))

            left_open, right_open = False, False

            if critical_values is not S.EmptySet:
                if critical_values.inf == vals.inf:
                    left_open = True

                if critical_values.sup == vals.sup:
                    right_open = True

            range_int += Interval(vals.inf, vals.sup, left_open, right_open)
        else:
            raise NotImplementedError(filldedent('''
                Unable to find range for the given domain.
                '''))

    return range_int


def not_empty_in(finset_intersection, *syms):
    """
    Finds the domain of the functions in `finite_set` in which the
    `finite_set` is not-empty

    Parameters
    ==========

    finset_intersection : The unevaluated intersection of FiniteSet containing
                        real-valued functions with Union of Sets
    syms : Tuple of symbols
            Symbol for which domain is to be found

    Raises
    ======

    NotImplementedError
        The algorithms to find the non-emptiness of the given FiniteSet are
        not yet implemented.
    ValueError
        The input is not valid.
    RuntimeError
        It is a bug, please report it to the github issue tracker
        (https://github.com/sympy/sympy/issues).

    Examples
    ========

    >>> from sympy import FiniteSet, Interval, not_empty_in, oo
    >>> from sympy.abc import x
    >>> not_empty_in(FiniteSet(x/2).intersect(Interval(0, 1)), x)
    Interval(0, 2)
    >>> not_empty_in(FiniteSet(x, x**2).intersect(Interval(1, 2)), x)
    Union(Interval(1, 2), Interval(-sqrt(2), -1))
    >>> not_empty_in(FiniteSet(x**2/(x + 2)).intersect(Interval(1, oo)), x)
    Union(Interval.Lopen(-2, -1), Interval(2, oo))
    """

    # TODO: handle piecewise defined functions
    # TODO: handle transcendental functions
    # TODO: handle multivariate functions
    if len(syms) == 0:
        raise ValueError("One or more symbols must be given in syms.")

    if finset_intersection is S.EmptySet:
        return S.EmptySet

    if isinstance(finset_intersection, Union):
        elm_in_sets = finset_intersection.args[0]
        return Union(not_empty_in(finset_intersection.args[1], *syms),
                     elm_in_sets)

    if isinstance(finset_intersection, FiniteSet):
        finite_set = finset_intersection
        _sets = S.Reals
    else:
        finite_set = finset_intersection.args[1]
        _sets = finset_intersection.args[0]

    if not isinstance(finite_set, FiniteSet):
        raise ValueError('A FiniteSet must be given, not %s: %s' %
                         (type(finite_set), finite_set))

    if len(syms) == 1:
        symb = syms[0]
    else:
        raise NotImplementedError('more than one variables %s not handled' %
                                  (syms,))

    def elm_domain(expr, intrvl):
        """ Finds the domain of an expression in any given interval """
        from sympy.solvers.solveset import solveset

        _start = intrvl.start
        _end = intrvl.end
        _singularities = solveset(expr.as_numer_denom()[1], symb,
                                  domain=S.Reals)

        if intrvl.right_open:
            if _end is S.Infinity:
                _domain1 = S.Reals
            else:
                _domain1 = solveset(expr < _end, symb, domain=S.Reals)
        else:
            _domain1 = solveset(expr <= _end, symb, domain=S.Reals)

        if intrvl.left_open:
            if _start is S.NegativeInfinity:
                _domain2 = S.Reals
            else:
                _domain2 = solveset(expr > _start, symb, domain=S.Reals)
        else:
            _domain2 = solveset(expr >= _start, symb, domain=S.Reals)

        # domain in the interval
        expr_with_sing = Intersection(_domain1, _domain2)
        expr_domain = Complement(expr_with_sing, _singularities)
        return expr_domain

    if isinstance(_sets, Interval):
        return Union(*[elm_domain(element, _sets) for element in finite_set])

    if isinstance(_sets, Union):
        _domain = S.EmptySet
        for intrvl in _sets.args:
            _domain_element = Union(*[elm_domain(element, intrvl)
                                      for element in finite_set])
            _domain = Union(_domain, _domain_element)
        return _domain


def periodicity(f, symbol, check=False):
    """
    Tests the given function for periodicity in the given symbol.

    Parameters
    ==========

    f : Expr.
        The concerned function.
    symbol : Symbol
        The variable for which the period is to be determined.
    check : Boolean, optional
        The flag to verify whether the value being returned is a period or not.

    Returns
    =======

    period
        The period of the function is returned.
        `None` is returned when the function is aperiodic or has a complex period.
        The value of `0` is returned as the period of a constant function.

    Raises
    ======

    NotImplementedError
        The value of the period computed cannot be verified.


    Notes
    =====

    Currently, we do not support functions with a complex period.
    The period of functions having complex periodic values such
    as `exp`, `sinh` is evaluated to `None`.

    The value returned might not be the "fundamental" period of the given
    function i.e. it may not be the smallest periodic value of the function.

    The verification of the period through the `check` flag is not reliable
    due to internal simplification of the given expression. Hence, it is set
    to `False` by default.

    Examples
    ========
    >>> from sympy import Symbol, sin, cos, tan, exp
    >>> from sympy.calculus.util import periodicity
    >>> x = Symbol('x')
    >>> f = sin(x) + sin(2*x) + sin(3*x)
    >>> periodicity(f, x)
    2*pi
    >>> periodicity(sin(x)*cos(x), x)
    pi
    >>> periodicity(exp(tan(2*x) - 1), x)
    pi/2
    >>> periodicity(sin(4*x)**cos(2*x), x)
    pi
    >>> periodicity(exp(x), x)
    """
    from sympy.core.mod import Mod
    from sympy.core.relational import Relational
    from sympy.functions.elementary.exponential import exp
    from sympy.functions.elementary.complexes import Abs
    from sympy.functions.elementary.trigonometric import (
        TrigonometricFunction, sin, cos, csc, sec)
    from sympy.simplify.simplify import simplify
    from sympy.solvers.decompogen import decompogen
    from sympy.polys.polytools import degree

    temp = Dummy('x', real=True)
    f = f.subs(symbol, temp)
    symbol = temp

    def _check(orig_f, period):
        '''Return the checked period or raise an error.'''
        new_f = orig_f.subs(symbol, symbol + period)
        if new_f.equals(orig_f):
            return period
        else:
            raise NotImplementedError(filldedent('''
                The period of the given function cannot be verified.
                When `%s` was replaced with `%s + %s` in `%s`, the result
                was `%s` which was not recognized as being the same as
                the original function.
                So either the period was wrong or the two forms were
                not recognized as being equal.
                Set check=False to obtain the value.''' %
                (symbol, symbol, period, orig_f, new_f)))

    orig_f = f
    period = None

    if isinstance(f, Relational):
        f = f.lhs - f.rhs

    f = simplify(f)

    if symbol not in f.free_symbols:
        return S.Zero

    if isinstance(f, TrigonometricFunction):
        try:
            period = f.period(symbol)
        except NotImplementedError:
            pass

    if isinstance(f, Abs):
        arg = f.args[0]
        if isinstance(arg, (sec, csc, cos)):
            # all but tan and cot might have a
            # a period that is half as large
            # so recast as sin
            arg = sin(arg.args[0])
        period = periodicity(arg, symbol)
        if period is not None and isinstance(arg, sin):
            # the argument of Abs was a trigonometric other than
            # cot or tan; test to see if the half-period
            # is valid. Abs(arg) has behaviour equivalent to
            # orig_f, so use that for test:
            orig_f = Abs(arg)
            try:
                return _check(orig_f, period/2)
            except NotImplementedError as err:
                if check:
                    raise NotImplementedError(err)
            # else let new orig_f and period be
            # checked below

    if isinstance(f, exp):
        f = f.func(expand_mul(f.args[0]))
        if im(f) != 0:
            period_real = periodicity(re(f), symbol)
            period_imag = periodicity(im(f), symbol)
            if period_real is not None and period_imag is not None:
                period = lcim([period_real, period_imag])

    if f.is_Pow:
        base, expo = f.args
        base_has_sym = base.has(symbol)
        expo_has_sym = expo.has(symbol)

        if base_has_sym and not expo_has_sym:
            period = periodicity(base, symbol)

        elif expo_has_sym and not base_has_sym:
            period = periodicity(expo, symbol)

        else:
            period = _periodicity(f.args, symbol)

    elif f.is_Mul:
        coeff, g = f.as_independent(symbol, as_Add=False)
        if isinstance(g, TrigonometricFunction) or coeff is not S.One:
            period = periodicity(g, symbol)

        else:
            period = _periodicity(g.args, symbol)

    elif f.is_Add:
        k, g = f.as_independent(symbol)
        if k is not S.Zero:
            return periodicity(g, symbol)

        period = _periodicity(g.args, symbol)

    elif isinstance(f, Mod):
        a, n = f.args

        if a == symbol:
            period = n
        elif isinstance(a, TrigonometricFunction):
            period = periodicity(a, symbol)
        #check if 'f' is linear in 'symbol'
        elif (a.is_polynomial(symbol) and degree(a, symbol) == 1 and
            symbol not in n.free_symbols):
                period = Abs(n / a.diff(symbol))

    elif period is None:
        from sympy.solvers.decompogen import compogen
        g_s = decompogen(f, symbol)
        num_of_gs = len(g_s)
        if num_of_gs > 1:
            for index, g in enumerate(reversed(g_s)):
                start_index = num_of_gs - 1 - index
                g = compogen(g_s[start_index:], symbol)
                if g != orig_f and g != f: # Fix for issue 12620
                    period = periodicity(g, symbol)
                    if period is not None:
                        break

    if period is not None:
        if check:
            return _check(orig_f, period)
        return period

    return None


def _periodicity(args, symbol):
    """
    Helper for `periodicity` to find the period of a list of simpler
    functions.
    It uses the `lcim` method to find the least common period of
    all the functions.

    Parameters
    ==========

    args : Tuple of Symbol
        All the symbols present in a function.

    symbol : Symbol
        The symbol over which the function is to be evaluated.

    Returns
    =======

    period
        The least common period of the function for all the symbols
        of the function.
        None if for at least one of the symbols the function is aperiodic

    """
    periods = []
    for f in args:
        period = periodicity(f, symbol)
        if period is None:
            return None

        if period is not S.Zero:
            periods.append(period)

    if len(periods) > 1:
        return lcim(periods)

    if periods:
        return periods[0]


def lcim(numbers):
    """Returns the least common integral multiple of a list of numbers.

    The numbers can be rational or irrational or a mixture of both.
    `None` is returned for incommensurable numbers.

    Parameters
    ==========

    numbers : list
        Numbers (rational and/or irrational) for which lcim is to be found.

    Returns
    =======

    number
        lcim if it exists, otherwise `None` for incommensurable numbers.

    Examples
    ========

    >>> from sympy import S, pi
    >>> from sympy.calculus.util import lcim
    >>> lcim([S(1)/2, S(3)/4, S(5)/6])
    15/2
    >>> lcim([2*pi, 3*pi, pi, pi/2])
    6*pi
    >>> lcim([S(1), 2*pi])
    """
    result = None
    if all(num.is_irrational for num in numbers):
        factorized_nums = list(map(lambda num: num.factor(), numbers))
        factors_num = list(
            map(lambda num: num.as_coeff_Mul(),
                factorized_nums))
        term = factors_num[0][1]
        if all(factor == term for coeff, factor in factors_num):
            common_term = term
            coeffs = [coeff for coeff, factor in factors_num]
            result = lcm_list(coeffs) * common_term

    elif all(num.is_rational for num in numbers):
        result = lcm_list(numbers)

    else:
        pass

    return result

def is_convex(f, *syms, **kwargs):
    """Determines the  convexity of the function passed in the argument.

    Parameters
    ==========

    f : Expr
        The concerned function.
    syms : Tuple of symbols
        The variables with respect to which the convexity is to be determined.
    domain : Interval, optional
        The domain over which the convexity of the function has to be checked.
        If unspecified, S.Reals will be the default domain.

    Returns
    =======

    Boolean
        The method returns `True` if the function is convex otherwise it
        returns `False`.

    Raises
    ======

    NotImplementedError
        The check for the convexity of multivariate functions is not implemented yet.

    Notes
    =====

    To determine concavity of a function pass `-f` as the concerned function.
    To determine logarithmic convexity of a function pass log(f) as
    concerned function.
    To determine logartihmic concavity of a function pass -log(f) as
    concerned function.

    Currently, convexity check of multivariate functions is not handled.

    Examples
    ========

    >>> from sympy import symbols, exp, oo, Interval
    >>> from sympy.calculus.util import is_convex
    >>> x = symbols('x')
    >>> is_convex(exp(x), x)
    True
    >>> is_convex(x**3, x, domain = Interval(-1, oo))
    False

    References
    ==========

    .. [1] https://en.wikipedia.org/wiki/Convex_function
    .. [2] http://www.ifp.illinois.edu/~angelia/L3_convfunc.pdf
    .. [3] https://en.wikipedia.org/wiki/Logarithmically_convex_function
    .. [4] https://en.wikipedia.org/wiki/Logarithmically_concave_function
    .. [5] https://en.wikipedia.org/wiki/Concave_function

    """

    if len(syms) > 1:
        raise NotImplementedError(
            "The check for the convexity of multivariate functions is not implemented yet.")

    f = _sympify(f)
    domain = kwargs.get('domain', S.Reals)
    var = syms[0]
    condition = f.diff(var, 2) < 0
    if solve_univariate_inequality(condition, var, False, domain):
        return False
    return True


def stationary_points(f, symbol, domain=S.Reals):
    """
    Returns the stationary points of a function (where derivative of the
    function is 0) in the given domain.

    Parameters
    ==========

    f : Expr
        The concerned function.
    symbol : Symbol
        The variable for which the stationary points are to be determined.
    domain : Interval
        The domain over which the stationary points have to be checked.
        If unspecified, S.Reals will be the default domain.

    Returns
    =======

    Set
        A set of stationary points for the function. If there are no
        stationary point, an EmptySet is returned.

    Examples
    ========

    >>> from sympy import Symbol, S, sin, log, pi, pprint, stationary_points
    >>> from sympy.sets import Interval
    >>> x = Symbol('x')

    >>> stationary_points(1/x, x, S.Reals)
    EmptySet

    >>> pprint(stationary_points(sin(x), x), use_unicode=False)
              pi                              3*pi
    {2*n*pi + -- | n in Integers} U {2*n*pi + ---- | n in Integers}
              2                                2

    >>> stationary_points(sin(x),x, Interval(0, 4*pi))
    FiniteSet(pi/2, 3*pi/2, 5*pi/2, 7*pi/2)

    """
    from sympy import solveset, diff

    if isinstance(domain, EmptySet):
        return S.EmptySet

    domain = continuous_domain(f, symbol, domain)
    set = solveset(diff(f, symbol), symbol, domain)

    return set


def maximum(f, symbol, domain=S.Reals):
    """
    Returns the maximum value of a function in the given domain.

    Parameters
    ==========

    f : Expr
        The concerned function.
    symbol : Symbol
        The variable for maximum value needs to be determined.
    domain : Interval
        The domain over which the maximum have to be checked.
        If unspecified, then Global maximum is returned.

    Returns
    =======

    number
        Maximum value of the function in given domain.

    Examples
    ========

    >>> from sympy import Symbol, S, sin, cos, pi, maximum
    >>> from sympy.sets import Interval
    >>> x = Symbol('x')

    >>> f = -x**2 + 2*x + 5
    >>> maximum(f, x, S.Reals)
    6

    >>> maximum(sin(x), x, Interval(-pi, pi/4))
    sqrt(2)/2

    >>> maximum(sin(x)*cos(x), x)
    1/2

    """
    from sympy import Symbol

    if isinstance(symbol, Symbol):
        if isinstance(domain, EmptySet):
            raise ValueError("Maximum value not defined for empty domain.")

        return function_range(f, symbol, domain).sup
    else:
        raise ValueError("%s is not a valid symbol." % symbol)


def minimum(f, symbol, domain=S.Reals):
    """
    Returns the minimum value of a function in the given domain.

    Parameters
    ==========

    f : Expr
        The concerned function.
    symbol : Symbol
        The variable for minimum value needs to be determined.
    domain : Interval
        The domain over which the minimum have to be checked.
        If unspecified, then Global minimum is returned.

    Returns
    =======

    number
        Minimum value of the function in the given domain.

    Examples
    ========

    >>> from sympy import Symbol, S, sin, cos, minimum
    >>> from sympy.sets import Interval
    >>> x = Symbol('x')

    >>> f = x**2 + 2*x + 5
    >>> minimum(f, x, S.Reals)
    4

    >>> minimum(sin(x), x, Interval(2, 3))
    sin(3)

    >>> minimum(sin(x)*cos(x), x)
    -1/2

    """
    from sympy import Symbol

    if isinstance(symbol, Symbol):
        if isinstance(domain, EmptySet):
            raise ValueError("Minimum value not defined for empty domain.")

        return function_range(f, symbol, domain).inf
    else:
        raise ValueError("%s is not a valid symbol." % symbol)


class AccumulationBounds(AtomicExpr):
    r"""
    # Note AccumulationBounds has an alias: AccumBounds

    AccumulationBounds represent an interval `[a, b]`, which is always closed
    at the ends. Here `a` and `b` can be any value from extended real numbers.

    The intended meaning of AccummulationBounds is to give an approximate
    location of the accumulation points of a real function at a limit point.

    Let `a` and `b` be reals such that a <= b.

    `\left\langle a, b\right\rangle = \{x \in \mathbb{R} \mid a \le x \le b\}`

    `\left\langle -\infty, b\right\rangle = \{x \in \mathbb{R} \mid x \le b\} \cup \{-\infty, \infty\}`

    `\left\langle a, \infty \right\rangle = \{x \in \mathbb{R} \mid a \le x\} \cup \{-\infty, \infty\}`

    `\left\langle -\infty, \infty \right\rangle = \mathbb{R} \cup \{-\infty, \infty\}`

    `oo` and `-oo` are added to the second and third definition respectively,
    since if either `-oo` or `oo` is an argument, then the other one should
    be included (though not as an end point). This is forced, since we have,
    for example, `1/AccumBounds(0, 1) = AccumBounds(1, oo)`, and the limit at
    `0` is not one-sided. As x tends to `0-`, then `1/x -> -oo`, so `-oo`
    should be interpreted as belonging to `AccumBounds(1, oo)` though it need
    not appear explicitly.

    In many cases it suffices to know that the limit set is bounded.
    However, in some other cases more exact information could be useful.
    For example, all accumulation values of cos(x) + 1 are non-negative.
    (AccumBounds(-1, 1) + 1 = AccumBounds(0, 2))

    A AccumulationBounds object is defined to be real AccumulationBounds,
    if its end points are finite reals.

    Let `X`, `Y` be real AccumulationBounds, then their sum, difference,
    product are defined to be the following sets:

    `X + Y = \{ x+y \mid x \in X \cap y \in Y\}`

    `X - Y = \{ x-y \mid x \in X \cap y \in Y\}`

    `X * Y = \{ x*y \mid x \in X \cap y \in Y\}`

    There is, however, no consensus on Interval division.

    `X / Y = \{ z \mid \exists x \in X, y \in Y \mid y \neq 0, z = x/y\}`

    Note: According to this definition the quotient of two AccumulationBounds
    may not be a AccumulationBounds object but rather a union of
    AccumulationBounds.

    Note
    ====

    The main focus in the interval arithmetic is on the simplest way to
    calculate upper and lower endpoints for the range of values of a
    function in one or more variables. These barriers are not necessarily
    the supremum or infimum, since the precise calculation of those values
    can be difficult or impossible.

    Examples
    ========

    >>> from sympy import AccumBounds, sin, exp, log, pi, E, S, oo
    >>> from sympy.abc import x

    >>> AccumBounds(0, 1) + AccumBounds(1, 2)
    AccumBounds(1, 3)

    >>> AccumBounds(0, 1) - AccumBounds(0, 2)
    AccumBounds(-2, 1)

    >>> AccumBounds(-2, 3)*AccumBounds(-1, 1)
    AccumBounds(-3, 3)

    >>> AccumBounds(1, 2)*AccumBounds(3, 5)
    AccumBounds(3, 10)

    The exponentiation of AccumulationBounds is defined
    as follows:

    If 0 does not belong to `X` or `n > 0` then

    `X^n = \{ x^n \mid x \in X\}`

    otherwise

    `X^n = \{ x^n \mid x \neq 0, x \in X\} \cup \{-\infty, \infty\}`

    Here for fractional `n`, the part of `X` resulting in a complex
    AccumulationBounds object is neglected.

    >>> AccumBounds(-1, 4)**(S(1)/2)
    AccumBounds(0, 2)

    >>> AccumBounds(1, 2)**2
    AccumBounds(1, 4)

    >>> AccumBounds(-1, oo)**(-1)
    AccumBounds(-oo, oo)

    Note: `<a, b>^2` is not same as `<a, b>*<a, b>`

    >>> AccumBounds(-1, 1)**2
    AccumBounds(0, 1)

    >>> AccumBounds(1, 3) < 4
    True

    >>> AccumBounds(1, 3) < -1
    False

    Some elementary functions can also take AccumulationBounds as input.
    A function `f` evaluated for some real AccumulationBounds `<a, b>`
    is defined as `f(\left\langle a, b\right\rangle) = \{ f(x) \mid a \le x \le b \}`

    >>> sin(AccumBounds(pi/6, pi/3))
    AccumBounds(1/2, sqrt(3)/2)

    >>> exp(AccumBounds(0, 1))
    AccumBounds(1, E)

    >>> log(AccumBounds(1, E))
    AccumBounds(0, 1)

    Some symbol in an expression can be substituted for a AccumulationBounds
    object. But it doesn't necessarily evaluate the AccumulationBounds for
    that expression.

    Same expression can be evaluated to different values depending upon
    the form it is used for substitution. For example:

    >>> (x**2 + 2*x + 1).subs(x, AccumBounds(-1, 1))
    AccumBounds(-1, 4)

    >>> ((x + 1)**2).subs(x, AccumBounds(-1, 1))
    AccumBounds(0, 4)

    References
    ==========

    .. [1] https://en.wikipedia.org/wiki/Interval_arithmetic

    .. [2] http://fab.cba.mit.edu/classes/S62.12/docs/Hickey_interval.pdf

    Notes
    =====

    Do not use ``AccumulationBounds`` for floating point interval arithmetic
    calculations, use ``mpmath.iv`` instead.
    """

    is_extended_real = True

    def __new__(cls, min, max):

        min = _sympify(min)
        max = _sympify(max)

        # Only allow real intervals (use symbols with 'is_extended_real=True').
        if not min.is_extended_real or not max.is_extended_real:
            raise ValueError("Only real AccumulationBounds are supported")

        # Make sure that the created AccumBounds object will be valid.
        if max.is_comparable and min.is_comparable:
            if max < min:
                raise ValueError(
                    "Lower limit should be smaller than upper limit")

        if max == min:
            return max

        return Basic.__new__(cls, min, max)

    # setting the operation priority
    _op_priority = 11.0

    def _eval_is_real(self):
        if self.min.is_real and self.max.is_real:
            return True

    @property
    def min(self):
        """
        Returns the minimum possible value attained by AccumulationBounds
        object.

        Examples
        ========

        >>> from sympy import AccumBounds
        >>> AccumBounds(1, 3).min
        1

        """
        return self.args[0]

    @property
    def max(self):
        """
        Returns the maximum possible value attained by AccumulationBounds
        object.

        Examples
        ========

        >>> from sympy import AccumBounds
        >>> AccumBounds(1, 3).max
        3

        """
        return self.args[1]

    @property
    def delta(self):
        """
        Returns the difference of maximum possible value attained by
        AccumulationBounds object and minimum possible value attained
        by AccumulationBounds object.

        Examples
        ========

        >>> from sympy import AccumBounds
        >>> AccumBounds(1, 3).delta
        2

        """
        return self.max - self.min

    @property
    def mid(self):
        """
        Returns the mean of maximum possible value attained by
        AccumulationBounds object and minimum possible value
        attained by AccumulationBounds object.

        Examples
        ========

        >>> from sympy import AccumBounds
        >>> AccumBounds(1, 3).mid
        2

        """
        return (self.min + self.max) / 2

    @_sympifyit('other', NotImplemented)
    def _eval_power(self, other):
        return self.__pow__(other)

    @_sympifyit('other', NotImplemented)
    def __add__(self, other):
        if isinstance(other, Expr):
            if isinstance(other, AccumBounds):
                return AccumBounds(
                    Add(self.min, other.min),
                    Add(self.max, other.max))
            if other is S.Infinity and self.min is S.NegativeInfinity or \
                    other is S.NegativeInfinity and self.max is S.Infinity:
                return AccumBounds(-oo, oo)
            elif other.is_extended_real:
                if self.min is S.NegativeInfinity and self.max is S.Infinity:
                    return AccumBounds(-oo, oo)
                elif self.min is S.NegativeInfinity:
                    return AccumBounds(-oo, self.max + other)
                elif self.max is S.Infinity:
                    return AccumBounds(self.min + other, oo)
                else:
                    return AccumBounds(Add(self.min, other), Add(self.max, other))
            return Add(self, other, evaluate=False)
        return NotImplemented

    __radd__ = __add__

    def __neg__(self):
        return AccumBounds(-self.max, -self.min)

    @_sympifyit('other', NotImplemented)
    def __sub__(self, other):
        if isinstance(other, Expr):
            if isinstance(other, AccumBounds):
                return AccumBounds(
                    Add(self.min, -other.max),
                    Add(self.max, -other.min))
            if other is S.NegativeInfinity and self.min is S.NegativeInfinity or \
                    other is S.Infinity and self.max is S.Infinity:
                return AccumBounds(-oo, oo)
            elif other.is_extended_real:
                if self.min is S.NegativeInfinity and self.max is S.Infinity:
                    return AccumBounds(-oo, oo)
                elif self.min is S.NegativeInfinity:
                    return AccumBounds(-oo, self.max - other)
                elif self.max is S.Infinity:
                    return AccumBounds(self.min - other, oo)
                else:
                    return AccumBounds(
                        Add(self.min, -other),
                        Add(self.max, -other))
            return Add(self, -other, evaluate=False)
        return NotImplemented

    @_sympifyit('other', NotImplemented)
    def __rsub__(self, other):
        return self.__neg__() + other

    @_sympifyit('other', NotImplemented)
    def __mul__(self, other):
        if isinstance(other, Expr):
            if isinstance(other, AccumBounds):
                return AccumBounds(Min(Mul(self.min, other.min),
                                       Mul(self.min, other.max),
                                       Mul(self.max, other.min),
                                       Mul(self.max, other.max)),
                                   Max(Mul(self.min, other.min),
                                       Mul(self.min, other.max),
                                       Mul(self.max, other.min),
                                       Mul(self.max, other.max)))
            if other is S.Infinity:
                if self.min.is_zero:
                    return AccumBounds(0, oo)
                if self.max.is_zero:
                    return AccumBounds(-oo, 0)
            if other is S.NegativeInfinity:
                if self.min.is_zero:
                    return AccumBounds(-oo, 0)
                if self.max.is_zero:
                    return AccumBounds(0, oo)
            if other.is_extended_real:
                if other.is_zero:
                    if self == AccumBounds(-oo, oo):
                        return AccumBounds(-oo, oo)
                    if self.max is S.Infinity:
                        return AccumBounds(0, oo)
                    if self.min is S.NegativeInfinity:
                        return AccumBounds(-oo, 0)
                    return S.Zero
                if other.is_extended_positive:
                    return AccumBounds(
                        Mul(self.min, other),
                        Mul(self.max, other))
                elif other.is_extended_negative:
                    return AccumBounds(
                        Mul(self.max, other),
                        Mul(self.min, other))
            if isinstance(other, Order):
                return other
            return Mul(self, other, evaluate=False)
        return NotImplemented

    __rmul__ = __mul__

    @_sympifyit('other', NotImplemented)
    def __div__(self, other):
        if isinstance(other, Expr):
            if isinstance(other, AccumBounds):
                if other.min.is_positive or other.max.is_negative:
                    return self * AccumBounds(1/other.max, 1/other.min)

                if (self.min.is_extended_nonpositive and self.max.is_extended_nonnegative and
                    other.min.is_extended_nonpositive and other.max.is_extended_nonnegative):
                    if self.min.is_zero and other.min.is_zero:
                        return AccumBounds(0, oo)
                    if self.max.is_zero and other.min.is_zero:
                        return AccumBounds(-oo, 0)
                    return AccumBounds(-oo, oo)

                if self.max.is_extended_negative:
                    if other.min.is_extended_negative:
                        if other.max.is_zero:
                            return AccumBounds(self.max / other.min, oo)
                        if other.max.is_extended_positive:
                            # the actual answer is a Union of AccumBounds,
                            # Union(AccumBounds(-oo, self.max/other.max),
                            #       AccumBounds(self.max/other.min, oo))
                            return AccumBounds(-oo, oo)

                    if other.min.is_zero and other.max.is_extended_positive:
                        return AccumBounds(-oo, self.max / other.max)

                if self.min.is_extended_positive:
                    if other.min.is_extended_negative:
                        if other.max.is_zero:
                            return AccumBounds(-oo, self.min / other.min)
                        if other.max.is_extended_positive:
                            # the actual answer is a Union of AccumBounds,
                            # Union(AccumBounds(-oo, self.min/other.min),
                            #       AccumBounds(self.min/other.max, oo))
                            return AccumBounds(-oo, oo)

                    if other.min.is_zero and other.max.is_extended_positive:
                        return AccumBounds(self.min / other.max, oo)

            elif other.is_extended_real:
                if other is S.Infinity or other is S.NegativeInfinity:
                    if self == AccumBounds(-oo, oo):
                        return AccumBounds(-oo, oo)
                    if self.max is S.Infinity:
                        return AccumBounds(Min(0, other), Max(0, other))
                    if self.min is S.NegativeInfinity:
                        return AccumBounds(Min(0, -other), Max(0, -other))
                if other.is_extended_positive:
                    return AccumBounds(self.min / other, self.max / other)
                elif other.is_extended_negative:
                    return AccumBounds(self.max / other, self.min / other)
            if (1 / other) is S.ComplexInfinity:
                return Mul(self, 1 / other, evaluate=False)
            else:
                return Mul(self, 1 / other)

        return NotImplemented

    __truediv__ = __div__

    @_sympifyit('other', NotImplemented)
    def __rdiv__(self, other):
        if isinstance(other, Expr):
            if other.is_extended_real:
                if other.is_zero:
                    return S.Zero
                if (self.min.is_extended_nonpositive and self.max.is_extended_nonnegative):
                    if self.min.is_zero:
                        if other.is_extended_positive:
                            return AccumBounds(Mul(other, 1 / self.max), oo)
                        if other.is_extended_negative:
                            return AccumBounds(-oo, Mul(other, 1 / self.max))
                    if self.max.is_zero:
                        if other.is_extended_positive:
                            return AccumBounds(-oo, Mul(other, 1 / self.min))
                        if other.is_extended_negative:
                            return AccumBounds(Mul(other, 1 / self.min), oo)
                    return AccumBounds(-oo, oo)
                else:
                    return AccumBounds(Min(other / self.min, other / self.max),
                                       Max(other / self.min, other / self.max))
            return Mul(other, 1 / self, evaluate=False)
        else:
            return NotImplemented

    __rtruediv__ = __rdiv__

    @_sympifyit('other', NotImplemented)
    def __pow__(self, other):
        from sympy.functions.elementary.miscellaneous import real_root
        if isinstance(other, Expr):
            if other is S.Infinity:
                if self.min.is_extended_nonnegative:
                    if self.max < 1:
                        return S.Zero
                    if self.min > 1:
                        return S.Infinity
                    return AccumBounds(0, oo)
                elif self.max.is_extended_negative:
                    if self.min > -1:
                        return S.Zero
                    if self.max < -1:
                        return FiniteSet(-oo, oo)
                    return AccumBounds(-oo, oo)
                else:
                    if self.min > -1:
                        if self.max < 1:
                            return S.Zero
                        return AccumBounds(0, oo)
                    return AccumBounds(-oo, oo)

            if other is S.NegativeInfinity:
                return (1 / self)**oo

            if other.is_extended_real and other.is_number:
                if other.is_zero:
                    return S.One

                if other.is_Integer:
                    if self.min.is_extended_positive:
                        return AccumBounds(
                            Min(self.min ** other, self.max ** other),
                            Max(self.min ** other, self.max ** other))
                    elif self.max.is_extended_negative:
                        return AccumBounds(
                            Min(self.max ** other, self.min ** other),
                            Max(self.max ** other, self.min ** other))

                    if other % 2 == 0:
                        if other.is_extended_negative:
                            if self.min.is_zero:
                                return AccumBounds(self.max**other, oo)
                            if self.max.is_zero:
                                return AccumBounds(self.min**other, oo)
                            return AccumBounds(0, oo)
                        return AccumBounds(
                            S.Zero, Max(self.min**other, self.max**other))
                    else:
                        if other.is_extended_negative:
                            if self.min.is_zero:
                                return AccumBounds(self.max**other, oo)
                            if self.max.is_zero:
                                return AccumBounds(-oo, self.min**other)
                            return AccumBounds(-oo, oo)
                        return AccumBounds(self.min**other, self.max**other)

                num, den = other.as_numer_denom()
                if num == S.One:
                    if den % 2 == 0:
                        if S.Zero in self:
                            if self.min.is_extended_negative:
                                return AccumBounds(0, real_root(self.max, den))
                    return AccumBounds(real_root(self.min, den),
                                       real_root(self.max, den))
                if den!=1:
                    num_pow = self**num
                    return num_pow**(1 / den)
            return AccumBounds(-oo, oo)

        return NotImplemented

    def __abs__(self):
        if self.max.is_extended_negative:
            return self.__neg__()
        elif self.min.is_extended_negative:
            return AccumBounds(S.Zero, Max(abs(self.min), self.max))
        else:
            return self



    def __contains__(self, other):
        """
        Returns True if other is contained in self, where other
        belongs to extended real numbers, False if not contained,
        otherwise TypeError is raised.

        Examples
        ========

        >>> from sympy import AccumBounds, oo
        >>> 1 in AccumBounds(-1, 3)
        True

        -oo and oo go together as limits (in AccumulationBounds).

        >>> -oo in AccumBounds(1, oo)
        True

        >>> oo in AccumBounds(-oo, 0)
        True

        """
        other = _sympify(other)

        if other is S.Infinity or other is S.NegativeInfinity:
            if self.min is S.NegativeInfinity or self.max is S.Infinity:
                return True
            return False

        rv = And(self.min <= other, self.max >= other)
        if rv not in (True, False):
            raise TypeError("input failed to evaluate")
        return rv

    def intersection(self, other):
        """
        Returns the intersection of 'self' and 'other'.
        Here other can be an instance of FiniteSet or AccumulationBounds.

        Parameters
        ==========

        other: AccumulationBounds
             Another AccumulationBounds object with which the intersection
             has to be computed.

        Returns
        =======

        AccumulationBounds
            Intersection of 'self' and 'other'.

        Examples
        ========

        >>> from sympy import AccumBounds, FiniteSet
        >>> AccumBounds(1, 3).intersection(AccumBounds(2, 4))
        AccumBounds(2, 3)

        >>> AccumBounds(1, 3).intersection(AccumBounds(4, 6))
        EmptySet

        >>> AccumBounds(1, 4).intersection(FiniteSet(1, 2, 5))
        FiniteSet(1, 2)

        """
        if not isinstance(other, (AccumBounds, FiniteSet)):
            raise TypeError(
                "Input must be AccumulationBounds or FiniteSet object")

        if isinstance(other, FiniteSet):
            fin_set = S.EmptySet
            for i in other:
                if i in self:
                    fin_set = fin_set + FiniteSet(i)
            return fin_set

        if self.max < other.min or self.min > other.max:
            return S.EmptySet

        if self.min <= other.min:
            if self.max <= other.max:
                return AccumBounds(other.min, self.max)
            if self.max > other.max:
                return other

        if other.min <= self.min:
            if other.max < self.max:
                return AccumBounds(self.min, other.max)
            if other.max > self.max:
                return self

    def union(self, other):
        # TODO : Devise a better method for Union of AccumBounds
        # this method is not actually correct and
        # can be made better
        if not isinstance(other, AccumBounds):
            raise TypeError(
                "Input must be AccumulationBounds or FiniteSet object")

        if self.min <= other.min and self.max >= other.min:
            return AccumBounds(self.min, Max(self.max, other.max))

        if other.min <= self.min and other.max >= self.min:
            return AccumBounds(other.min, Max(self.max, other.max))

<<<<<<< HEAD
=======
@dispatch(AccumulationBounds, AccumulationBounds) # type: ignore # noqa:F811
def _eval_is_le(lhs, rhs):
    if lhs.max <= rhs.min:
        return True
    if lhs.min > rhs.max:
        return False

@dispatch(AccumulationBounds, Basic) # type: ignore # noqa:F811
def _eval_is_le(lhs, rhs): # noqa: F811

    """
    Returns True if range of values attained by `self` AccumulationBounds
    object is greater than the range of values attained by `other`,
    where other may be any value of type AccumulationBounds object or
    extended real number value, False if `other` satisfies
    the same property, else an unevaluated Relational.

    Examples
    ========

    >>> from sympy import AccumBounds, oo
    >>> AccumBounds(1, 3) > AccumBounds(4, oo)
    False
    >>> AccumBounds(1, 4) > AccumBounds(3, 4)
    AccumBounds(1, 4) > AccumBounds(3, 4)
    >>> AccumBounds(1, oo) > -1
    True

    """
    if not rhs.is_extended_real:
            raise TypeError(
                "Invalid comparison of %s %s" %
                (type(rhs), rhs))
    elif rhs.is_comparable:
        if lhs.max <= rhs:
            return True
        if lhs.min > rhs:
            return False

@dispatch(AccumulationBounds, AccumulationBounds)
def _eval_is_ge(lhs, rhs):
    if lhs.min >= rhs.max:
        return True
    if lhs.max < rhs.min:
        return False
>>>>>>> 35d3127a

@dispatch(AccumulationBounds, Basic)
def _eval_is_ge(lhs, rhs): # noqa: F811
    """
    Returns True if range of values attained by `lhs` AccumulationBounds
    object is less that the range of values attained by `rhs`, where
    other may be any value of type AccumulationBounds object or extended
    real number value, False if `rhs` satisfies the same
    property, else an unevaluated Relational.

    Examples
    ========

    >>> from sympy import AccumBounds, oo
    >>> AccumBounds(1, 3) >= AccumBounds(4, oo)
    False
    >>> AccumBounds(1, 4) >= AccumBounds(3, 4)
    AccumBounds(1, 4) >= AccumBounds(3, 4)
    >>> AccumBounds(1, oo) >= 1
    True
    """

    if not rhs.is_extended_real:
        raise TypeError(
            "Invalid comparison of %s %s" %
            (type(rhs), rhs))
    elif rhs.is_comparable:
        if lhs.min >= rhs:
            return True
        if lhs.max < rhs:
            return False


@dispatch(Basic, AccumulationBounds)
def _eval_is_ge(lhs, rhs):
    if not lhs.is_extended_real:
        raise TypeError(
            "Invalid comparison of %s %s" %
            (type(lhs), lhs))
    elif lhs.is_comparable:
        if rhs.max <= lhs:
            return True
        if rhs.min > lhs:
            return False


@dispatch(AccumulationBounds, AccumulationBounds)
def _eval_is_ge(lhs, rhs):
    if lhs.min >= rhs.max:
        return True
    if lhs.max < rhs.min:
        return False

# setting an alias for AccumulationBounds
AccumBounds = AccumulationBounds<|MERGE_RESOLUTION|>--- conflicted
+++ resolved
@@ -1480,8 +1480,7 @@
         if other.min <= self.min and other.max >= self.min:
             return AccumBounds(other.min, Max(self.max, other.max))
 
-<<<<<<< HEAD
-=======
+
 @dispatch(AccumulationBounds, AccumulationBounds) # type: ignore # noqa:F811
 def _eval_is_le(lhs, rhs):
     if lhs.max <= rhs.min:
@@ -1527,7 +1526,6 @@
         return True
     if lhs.max < rhs.min:
         return False
->>>>>>> 35d3127a
 
 @dispatch(AccumulationBounds, Basic)
 def _eval_is_ge(lhs, rhs): # noqa: F811
