--- conflicted
+++ resolved
@@ -79,12 +79,8 @@
 from .plotting import plot, textplot, plot_backends, plot_implicit
 from .printing import pretty, pretty_print, pprint, pprint_use_unicode, \
     pprint_try_use_unicode, print_gtk, print_tree, pager_print, TableForm
-<<<<<<< HEAD
-from .printing import rcode, ccode, fcode, jscode, mathematica_code, latex, preview
-=======
-from .printing import ccode, fcode, jscode, julia_code, mathematica_code, \
+from .printing import rcode, ccode, fcode, jscode, julia_code, mathematica_code, \
     octave_code, latex, preview
->>>>>>> 35e8c28d
 from .printing import python, print_python, srepr, sstr, sstrrepr
 from .interactive import init_session, init_printing
 
