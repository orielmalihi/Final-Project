from __future__ import print_function, division

from sympy.logic.boolalg import And
from sympy.core.add import Add
from sympy.core.basic import Basic
from sympy.core.compatibility import as_int, with_metaclass, range, PY3
from sympy.core.expr import Expr
from sympy.core.function import Lambda, _coeff_isneg
from sympy.core.singleton import Singleton, S
<<<<<<< HEAD
from sympy.core.symbol import symbols
from sympy.core.sympify import sympify
from sympy.core.decorators import deprecated
from sympy.dispatch import dispatch
=======
from sympy.core.symbol import Dummy, symbols, Wild
from sympy.core.sympify import _sympify, sympify, converter
from sympy.sets.sets import (Set, Interval, Intersection, EmptySet, Union,
                             FiniteSet, imageset)
from sympy.sets.conditionset import ConditionSet
from sympy.utilities.misc import filldedent, func_name
>>>>>>> af4f447a


class Naturals(with_metaclass(Singleton, Set)):
    """
    Represents the natural numbers (or counting numbers) which are all
    positive integers starting from 1. This set is also available as
    the Singleton, S.Naturals.

    Examples
    ========

    >>> from sympy import S, Interval, pprint
    >>> 5 in S.Naturals
    True
    >>> iterable = iter(S.Naturals)
    >>> next(iterable)
    1
    >>> next(iterable)
    2
    >>> next(iterable)
    3
    >>> pprint(S.Naturals.intersect(Interval(0, 10)))
    {1, 2, ..., 10}

    See Also
    ========
    Naturals0 : non-negative integers (i.e. includes 0, too)
    Integers : also includes negative integers
    """

    is_iterable = True
    _inf = S.One
    _sup = S.Infinity

    def _contains(self, other):
        if not isinstance(other, Expr):
            return S.false
        elif other.is_positive and other.is_integer:
            return S.true
        elif other.is_integer is False or other.is_positive is False:
            return S.false

    def __iter__(self):
        i = self._inf
        while True:
            yield i
            i = i + 1

    @property
    def _boundary(self):
        return self


class Naturals0(Naturals):
    """Represents the whole numbers which are all the non-negative integers,
    inclusive of zero.

    See Also
    ========
    Naturals : positive integers; does not include 0
    Integers : also includes the negative integers
    """
    _inf = S.Zero

    def _contains(self, other):
        if not isinstance(other, Expr):
            return S.false
        elif other.is_integer and other.is_nonnegative:
            return S.true
        elif other.is_integer is False or other.is_nonnegative is False:
            return S.false


class Integers(with_metaclass(Singleton, Set)):
    """
    Represents all integers: positive, negative and zero. This set is also
    available as the Singleton, S.Integers.

    Examples
    ========

    >>> from sympy import S, Interval, pprint
    >>> 5 in S.Naturals
    True
    >>> iterable = iter(S.Integers)
    >>> next(iterable)
    0
    >>> next(iterable)
    1
    >>> next(iterable)
    -1
    >>> next(iterable)
    2

    >>> pprint(S.Integers.intersect(Interval(-4, 4)))
    {-4, -3, ..., 4}

    See Also
    ========
    Naturals0 : non-negative integers
    Integers : positive and negative integers and zero
    """

    is_iterable = True

<<<<<<< HEAD
=======
    def _intersect(self, other):
        from sympy.functions.elementary.integers import floor, ceiling
        if other is Interval(S.NegativeInfinity, S.Infinity) or other is S.Reals:
            return self
        elif other.is_Interval:
            s = Range(ceiling(other.left), floor(other.right) + 1)
            return s.intersect(other)  # take out endpoints if open interval
        return None

>>>>>>> af4f447a
    def _contains(self, other):
        if not isinstance(other, Expr):
            return S.false
        elif other.is_integer:
            return S.true
        elif other.is_integer is False:
            return S.false

    def _union(self, other):
        intersect = Intersection(self, other)
        if intersect == self:
            return other
        elif intersect == other:
            return self

    def __iter__(self):
        yield S.Zero
        i = S.One
        while True:
            yield i
            yield -i
            i = i + 1

    @property
    def _inf(self):
        return -S.Infinity

    @property
    def _sup(self):
        return S.Infinity

    @property
    def _boundary(self):
        return self

    def _eval_imageset(self, f):
        expr = f.expr
        if not isinstance(expr, Expr):
            return

        if len(f.variables) > 1:
            return

        n = f.variables[0]

        # f(x) + c and f(-x) + c cover the same integers
        # so choose the form that has the fewest negatives
        c = f(0)
        fx = f(n) - c
        f_x = f(-n) - c
        neg_count = lambda e: sum(_coeff_isneg(_) for _ in Add.make_args(e))
        if neg_count(f_x) < neg_count(fx):
            expr = f_x + c

        a = Wild('a', exclude=[n])
        b = Wild('b', exclude=[n])
        match = expr.match(a*n + b)
        if match and match[a]:
            # canonical shift
            expr = match[a]*n + match[b] % match[a]

        if expr != f.expr:
            return ImageSet(Lambda(n, expr), S.Integers)


class Reals(with_metaclass(Singleton, Interval)):

    def __new__(cls):
        return Interval.__new__(cls, -S.Infinity, S.Infinity)

    def __eq__(self, other):
        return other == Interval(-S.Infinity, S.Infinity)

    def __hash__(self):
        return hash(Interval(-S.Infinity, S.Infinity))


class ImageSet(Set):
    """
    Image of a set under a mathematical function. The transformation
    must be given as a Lambda function which has as many arguments
    as the elements of the set upon which it operates, e.g. 1 argument
    when acting on the set of integers or 2 arguments when acting on
    a complex region.

    This function is not normally called directly, but is called
    from `imageset`.


    Examples
    ========

    >>> from sympy import Symbol, S, pi, Dummy, Lambda
    >>> from sympy.sets.sets import FiniteSet, Interval
    >>> from sympy.sets.fancysets import ImageSet

    >>> x = Symbol('x')
    >>> N = S.Naturals
    >>> squares = ImageSet(Lambda(x, x**2), N) # {x**2 for x in N}
    >>> 4 in squares
    True
    >>> 5 in squares
    False

    >>> FiniteSet(0, 1, 2, 3, 4, 5, 6, 7, 9, 10).intersect(squares)
    {1, 4, 9}

    >>> square_iterable = iter(squares)
    >>> for i in range(4):
    ...     next(square_iterable)
    1
    4
    9
    16

    If you want to get value for `x` = 2, 1/2 etc. (Please check whether the
    `x` value is in `base_set` or not before passing it as args)

    >>> squares.lamda(2)
    4
    >>> squares.lamda(S(1)/2)
    1/4

    >>> n = Dummy('n')
    >>> solutions = ImageSet(Lambda(n, n*pi), S.Integers) # solutions of sin(x) = 0
    >>> dom = Interval(-1, 1)
    >>> dom.intersect(solutions)
    {0}

    See Also
    ========
    sympy.sets.sets.imageset
    """
    def __new__(cls, flambda, *sets):
        if not isinstance(flambda, Lambda):
            raise ValueError('first argument must be a Lambda')
        if flambda is S.IdentityFunction and len(sets) == 1:
            return sets[0]
        if not flambda.expr.free_symbols or not flambda.expr.args:
            return FiniteSet(flambda.expr)

        return Basic.__new__(cls, flambda, *sets)

    lamda = property(lambda self: self.args[0])
    base_set = property(lambda self: self.args[1])

    def __iter__(self):
        already_seen = set()
        for i in self.base_set:
            val = self.lamda(i)
            if val in already_seen:
                continue
            else:
                already_seen.add(val)
                yield val

    def _is_multivariate(self):
        return len(self.lamda.variables) > 1

    def _contains(self, other):
        from sympy.matrices import Matrix
        from sympy.solvers.solveset import solveset, linsolve
        from sympy.utilities.iterables import is_sequence, iterable, cartes
        L = self.lamda
        if is_sequence(other):
            if not is_sequence(L.expr):
                return S.false
            if len(L.expr) != len(other):
                raise ValueError(filldedent('''
    Dimensions of other and output of Lambda are different.'''))
        elif iterable(other):
                raise ValueError(filldedent('''
    `other` should be an ordered object like a Tuple.'''))

        solns = None
        if self._is_multivariate():
            if not is_sequence(L.expr):
                # exprs -> (numer, denom) and check again
                # XXX this is a bad idea -- make the user
                # remap self to desired form
                return other.as_numer_denom() in self.func(
                    Lambda(L.variables, L.expr.as_numer_denom()), self.base_set)
            eqs = [expr - val for val, expr in zip(other, L.expr)]
            variables = L.variables
            free = set(variables)
            if all(i.is_number for i in list(Matrix(eqs).jacobian(variables))):
                solns = list(linsolve([e - val for e, val in
                zip(L.expr, other)], variables))
            else:
                syms = [e.free_symbols & free for e in eqs]
                solns = {}
                for i, (e, s, v) in enumerate(zip(eqs, syms, other)):
                    if not s:
                        if e != v:
                            return S.false
                        solns[vars[i]] = [v]
                        continue
                    elif len(s) == 1:
                        sy = s.pop()
                        sol = solveset(e, sy)
                        if sol is S.EmptySet:
                            return S.false
                        elif isinstance(sol, FiniteSet):
                            solns[sy] = list(sol)
                        else:
                            raise NotImplementedError
                    else:
                        raise NotImplementedError
                solns = cartes(*[solns[s] for s in variables])
        else:
            x = L.variables[0]
            if isinstance(L.expr, Expr):
                # scalar -> scalar mapping
                solnsSet = solveset(L.expr - other, x)
                if solnsSet.is_FiniteSet:
                    solns = list(solnsSet)
                else:
                    msgset = solnsSet
            else:
                # scalar -> vector
                for e, o in zip(L.expr, other):
                    solns = solveset(e - o, x)
                    if solns is S.EmptySet:
                        return S.false
                    for soln in solns:
                        try:
                            if soln in self.base_set:
                                break  # check next pair
                        except TypeError:
                            if self.base_set.contains(soln.evalf()):
                                break
                    else:
                        return S.false  # never broke so there was no True
                return S.true

        if solns is None:
            raise NotImplementedError(filldedent('''
            Determining whether %s contains %s has not
            been implemented.''' % (msgset, other)))
        for soln in solns:
            try:
                if soln in self.base_set:
                    return S.true
            except TypeError:
                return self.base_set.contains(soln.evalf())
        return S.false

    @property
    def is_iterable(self):
        return self.base_set.is_iterable

    def doit(self, **kwargs):
        return self.base_set._eval_imageset(self.lamda)

    def _intersect(self, other):
        from sympy.solvers.diophantine import diophantine
        if self.base_set is S.Integers:
            g = None
            if isinstance(other, ImageSet) and other.base_set is S.Integers:
                g = other.lamda.expr
                m = other.lamda.variables[0]
            elif other is S.Integers:
                m = g = Dummy('x')
            if g is not None:
                f = self.lamda.expr
                n = self.lamda.variables[0]
                # Diophantine sorts the solutions according to the alphabetic
                # order of the variable names, since the result should not depend
                # on the variable name, they are replaced by the dummy variables
                # below
                a, b = Dummy('a'), Dummy('b')
                f, g = f.subs(n, a), g.subs(m, b)
                solns_set = diophantine(f - g)
                if solns_set == set():
                    return EmptySet()
                solns = list(diophantine(f - g))

                if len(solns) != 1:
                    return

                # since 'a' < 'b', select soln for n
                nsol = solns[0][0]
                t = nsol.free_symbols.pop()
                return imageset(Lambda(n, f.subs(a, nsol.subs(t, n))), S.Integers)

        if other == S.Reals:
            from sympy.solvers.solveset import solveset_real
            from sympy.core.function import expand_complex
            if len(self.lamda.variables) > 1:
                return None

            f = self.lamda.expr
            n = self.lamda.variables[0]

            n_ = Dummy(n.name, real=True)
            f_ = f.subs(n, n_)

            re, im = f_.as_real_imag()
            im = expand_complex(im)

            return imageset(Lambda(n_, re),
                            self.base_set.intersect(
                                solveset_real(im, n_)))

        elif isinstance(other, Interval):
            from sympy.solvers.solveset import (invert_real, invert_complex,
                                                solveset)

            f = self.lamda.expr
            n = self.lamda.variables[0]
            base_set = self.base_set
            new_inf, new_sup = None, None
            new_lopen, new_ropen = other.left_open, other.right_open

            if f.is_real:
                inverter = invert_real
            else:
                inverter = invert_complex

            g1, h1 = inverter(f, other.inf, n)
            g2, h2 = inverter(f, other.sup, n)

            if all(isinstance(i, FiniteSet) for i in (h1, h2)):
                if g1 == n:
                    if len(h1) == 1:
                        new_inf = h1.args[0]
                if g2 == n:
                    if len(h2) == 1:
                        new_sup = h2.args[0]
                # TODO: Design a technique to handle multiple-inverse
                # functions

                # Any of the new boundary values cannot be determined
                if any(i is None for i in (new_sup, new_inf)):
                    return


                range_set = S.EmptySet

                if all(i.is_real for i in (new_sup, new_inf)):
                    # this assumes continuity of underlying function
                    # however fixes the case when it is decreasing
                    if new_inf > new_sup:
                        new_inf, new_sup = new_sup, new_inf
                    new_interval = Interval(new_inf, new_sup, new_lopen, new_ropen)
                    range_set = base_set._intersect(new_interval)
                else:
                    if other.is_subset(S.Reals):
                        solutions = solveset(f, n, S.Reals)
                        if not isinstance(range_set, (ImageSet, ConditionSet)):
                            range_set = solutions._intersect(other)
                        else:
                            return

                if range_set is S.EmptySet:
                    return S.EmptySet
                elif isinstance(range_set, Range) and range_set.size is not S.Infinity:
                    range_set = FiniteSet(*list(range_set))

                if range_set is not None:
                    return imageset(Lambda(n, f), range_set)
                return
            else:
                return


class Range(Set):
    """
    Represents a range of integers. Can be called as Range(stop),
    Range(start, stop), or Range(start, stop, step); when stop is
    not given it defaults to 1.

    `Range(stop)` is the same as `Range(0, stop, 1)` and the stop value
    (juse as for Python ranges) is not included in the Range values.

        >>> from sympy import Range
        >>> list(Range(3))
        [0, 1, 2]

    The step can also be negative:

        >>> list(Range(10, 0, -2))
        [10, 8, 6, 4, 2]

    The stop value is made canonical so equivalent ranges always
    have the same args:

        >>> Range(0, 10, 3)
        Range(0, 12, 3)

    Infinite ranges are allowed. If the starting point is infinite,
    then the final value is ``stop - step``. To iterate such a range,
    it needs to be reversed:

        >>> from sympy import oo
        >>> r = Range(-oo, 1)
        >>> r[-1]
        0
        >>> next(iter(r))
        Traceback (most recent call last):
        ...
        ValueError: Cannot iterate over Range with infinite start
        >>> next(iter(r.reversed))
        0

    Although Range is a set (and supports the normal set
    operations) it maintains the order of the elements and can
    be used in contexts where `range` would be used.

        >>> from sympy import Interval
        >>> Range(0, 10, 2).intersect(Interval(3, 7))
        Range(4, 8, 2)
        >>> list(_)
        [4, 6]

    Athough slicing of a Range will always return a Range -- possibly
    empty -- an empty set will be returned from any intersection that
    is empty:

        >>> Range(3)[:0]
        Range(0, 0, 1)
        >>> Range(3).intersect(Interval(4, oo))
        EmptySet()
        >>> Range(3).intersect(Range(4, oo))
        EmptySet()

    """

    is_iterable = True

    def __new__(cls, *args):
        from sympy.functions.elementary.integers import ceiling
        if len(args) == 1:
            if isinstance(args[0], range if PY3 else xrange):
                args = args[0].__reduce__()[1]  # use pickle method

        # expand range
        slc = slice(*args)

        if slc.step == 0:
            raise ValueError("step cannot be 0")

        start, stop, step = slc.start or 0, slc.stop, slc.step or 1
        try:
            start, stop, step = [
                w if w in [S.NegativeInfinity, S.Infinity]
                else sympify(as_int(w))
                for w in (start, stop, step)]
        except ValueError:
            raise ValueError(filldedent('''
    Finite arguments to Range must be integers; `imageset` can define
    other cases, e.g. use `imageset(i, i/10, Range(3))` to give
    [0, 1/10, 1/5].'''))

        if not step.is_Integer:
            raise ValueError(filldedent('''
    Ranges must have a literal integer step.'''))

        if all(i.is_infinite for i in  (start, stop)):
            if start == stop:
                # canonical null handled below
                start = stop = S.One
            else:
                raise ValueError(filldedent('''
    Either the start or end value of the Range must be finite.'''))

        if start.is_infinite:
            end = stop
        else:
            ref = start if start.is_finite else stop
            n = ceiling((stop - ref)/step)
            if n <= 0:
                # null Range
                start = end = 0
                step = 1
            else:
                end = ref + n*step
        return Basic.__new__(cls, start, end, step)

    start = property(lambda self: self.args[0])
    stop = property(lambda self: self.args[1])
    step = property(lambda self: self.args[2])

<<<<<<< HEAD
=======
    @property
    def reversed(self):
        """Return an equivalent Range in the opposite order.

        Examples
        ========

        >>> from sympy import Range
        >>> Range(10).reversed
        Range(9, -1, -1)
        """
        if not self:
            return self
        return self.func(
            self.stop - self.step, self.start - self.step, -self.step)

    def _intersect(self, other):
        from sympy.functions.elementary.integers import ceiling, floor
        from sympy.functions.elementary.complexes import sign

        if other is S.Naturals:
            return self._intersect(Interval(1, S.Infinity))

        if other is S.Integers:
            return self

        if other.is_Interval:
            if not all(i.is_number for i in other.args[:2]):
                return

            # In case of null Range, return an EmptySet.
            if self.size == 0:
                return S.EmptySet

            # trim down to self's size, and represent
            # as a Range with step 1.
            start = ceiling(max(other.inf, self.inf))
            if start not in other:
                start += 1
            end = floor(min(other.sup, self.sup))
            if end not in other:
                end -= 1
            return self.intersect(Range(start, end + 1))

        if isinstance(other, Range):
            from sympy.solvers.diophantine import diop_linear
            from sympy.core.numbers import ilcm

            # non-overlap quick exits
            if not other:
                return S.EmptySet
            if not self:
                return S.EmptySet
            if other.sup < self.inf:
                return S.EmptySet
            if other.inf > self.sup:
                return S.EmptySet

            # work with finite end at the start
            r1 = self
            if r1.start.is_infinite:
                r1 = r1.reversed
            r2 = other
            if r2.start.is_infinite:
                r2 = r2.reversed

            # this equation represents the values of the Range;
            # it's a linear equation
            eq = lambda r, i: r.start + i*r.step

            # we want to know when the two equations might
            # have integer solutions so we use the diophantine
            # solver
            a, b = diop_linear(eq(r1, Dummy()) - eq(r2, Dummy()))

            # check for no solution
            no_solution = a is None and b is None
            if no_solution:
                return S.EmptySet

            # there is a solution
            # -------------------

            # find the coincident point, c
            a0 = a.as_coeff_Add()[0]
            c = eq(r1, a0)

            # find the first point, if possible, in each range
            # since c may not be that point
            def _first_finite_point(r1, c):
                if c == r1.start:
                    return c
                # st is the signed step we need to take to
                # get from c to r1.start
                st = sign(r1.start - c)*step
                # use Range to calculate the first point:
                # we want to get as close as possible to
                # r1.start; the Range will not be null since
                # it will at least contain c
                s1 = Range(c, r1.start + st, st)[-1]
                if s1 == r1.start:
                    pass
                else:
                    # if we didn't hit r1.start then, if the
                    # sign of st didn't match the sign of r1.step
                    # we are off by one and s1 is not in r1
                    if sign(r1.step) != sign(st):
                        s1 -= st
                if s1 not in r1:
                    return
                return s1

            # calculate the step size of the new Range
            step = abs(ilcm(r1.step, r2.step))
            s1 = _first_finite_point(r1, c)
            if s1 is None:
                return S.EmptySet
            s2 = _first_finite_point(r2, c)
            if s2 is None:
                return S.EmptySet

            # replace the corresponding start or stop in
            # the original Ranges with these points; the
            # result must have at least one point since
            # we know that s1 and s2 are in the Ranges
            def _updated_range(r, first):
                st = sign(r.step)*step
                if r.start.is_finite:
                    rv = Range(first, r.stop, st)
                else:
                    rv = Range(r.start, first + st, st)
                return rv
            r1 = _updated_range(self, s1)
            r2 = _updated_range(other, s2)

            # work with them both in the increasing direction
            if sign(r1.step) < 0:
                r1 = r1.reversed
            if sign(r2.step) < 0:
                r2 = r2.reversed

            # return clipped Range with positive step; it
            # can't be empty at this point
            start = max(r1.start, r2.start)
            stop = min(r1.stop, r2.stop)
            return Range(start, stop, step)
        else:
            return

>>>>>>> af4f447a
    def _contains(self, other):
        if not self:
            return S.false
        if other.is_infinite:
            return S.false
        if not other.is_integer:
            return other.is_integer
        ref = self.start if self.start.is_finite else self.stop
        if (ref - other) % self.step:  # off sequence
            return S.false
        return _sympify(other >= self.inf and other <= self.sup)

    def __iter__(self):
        if self.start in [S.NegativeInfinity, S.Infinity]:
            raise ValueError("Cannot iterate over Range with infinite start")
        elif self:
            i = self.start
            step = self.step

            while True:
                if (step > 0 and not (self.start <= i < self.stop)) or \
                   (step < 0 and not (self.stop < i <= self.start)):
                    break
                yield i
                i += step

    def __len__(self):
        if not self:
            return 0
        dif = self.stop - self.start
        if dif.is_infinite:
            raise ValueError(
                "Use .size to get the length of an infinite Range")
        return abs(dif//self.step)

    @property
    def size(self):
        try:
            return _sympify(len(self))
        except ValueError:
            return S.Infinity

    def __nonzero__(self):
        return self.start != self.stop

    __bool__ = __nonzero__

    def __getitem__(self, i):
        from sympy.functions.elementary.integers import ceiling
        ooslice = "cannot slice from the end with an infinite value"
        zerostep = "slice step cannot be zero"
        # if we had to take every other element in the following
        # oo, ..., 6, 4, 2, 0
        # we might get oo, ..., 4, 0 or oo, ..., 6, 2
        ambiguous = "cannot unambiguously re-stride from the end " + \
            "with an infinite value"
        if isinstance(i, slice):
            if self.size.is_finite:
                start, stop, step = i.indices(self.size)
                n = ceiling((stop - start)/step)
                if n <= 0:
                    return Range(0)
                canonical_stop = start + n*step
                end = canonical_stop - step
                ss = step*self.step
                return Range(self[start], self[end] + ss, ss)
            else:  # infinite Range
                start = i.start
                stop = i.stop
                if i.step == 0:
                    raise ValueError(zerostep)
                step = i.step or 1
                ss = step*self.step
                #---------------------
                # handle infinite on right
                #   e.g. Range(0, oo) or Range(0, -oo, -1)
                # --------------------
                if self.stop.is_infinite:
                    # start and stop are not interdependent --
                    # they only depend on step --so we use the
                    # equivalent reversed values
                    return self.reversed[
                        stop if stop is None else -stop + 1:
                        start if start is None else -start:
                        step].reversed
                #---------------------
                # handle infinite on the left
                #   e.g. Range(oo, 0, -1) or Range(-oo, 0)
                # --------------------
                # consider combinations of
                # start/stop {== None, < 0, == 0, > 0} and
                # step {< 0, > 0}
                if start is None:
                    if stop is None:
                        if step < 0:
                            return Range(self[-1], self.start, ss)
                        elif step > 1:
                            raise ValueError(ambiguous)
                        else:  # == 1
                            return self
                    elif stop < 0:
                        if step < 0:
                            return Range(self[-1], self[stop], ss)
                        else:  # > 0
                            return Range(self.start, self[stop], ss)
                    elif stop == 0:
                        if step > 0:
                            return Range(0)
                        else:  # < 0
                            raise ValueError(ooslice)
                    elif stop == 1:
                        if step > 0:
                            raise ValueError(ooslice)  # infinite singleton
                        else:  # < 0
                            raise ValueError(ooslice)
                    else:  # > 1
                        raise ValueError(ooslice)
                elif start < 0:
                    if stop is None:
                        if step < 0:
                            return Range(self[start], self.start, ss)
                        else:  # > 0
                            return Range(self[start], self.stop, ss)
                    elif stop < 0:
                        return Range(self[start], self[stop], ss)
                    elif stop == 0:
                        if step < 0:
                            raise ValueError(ooslice)
                        else:  # > 0
                            return Range(0)
                    elif stop > 0:
                        raise ValueError(ooslice)
                elif start == 0:
                    if stop is None:
                        if step < 0:
                            raise ValueError(ooslice)  # infinite singleton
                        elif step > 1:
                            raise ValueError(ambiguous)
                        else:  # == 1
                            return self
                    elif stop < 0:
                        if step > 1:
                            raise ValueError(ambiguous)
                        elif step == 1:
                            return Range(self.start, self[stop], ss)
                        else:  # < 0
                            return Range(0)
                    else:  # >= 0
                        raise ValueError(ooslice)
                elif start > 0:
                    raise ValueError(ooslice)
        else:
            if not self:
                raise IndexError('Range index out of range')
            if i == 0:
                return self.start
            if i == -1 or i is S.Infinity:
                return self.stop - self.step
            rv = (self.stop if i < 0 else self.start) + i*self.step
            if rv.is_infinite:
                raise ValueError(ooslice)
            if rv < self.inf or rv > self.sup:
                raise IndexError("Range index out of range")
            return rv

    def _eval_imageset(self, f):
        from sympy.core.function import expand_mul
        if not self:
            return S.EmptySet
        if not isinstance(f.expr, Expr):
            return
        if self.size == 1:
            return FiniteSet(f(self[0]))
        if f is S.IdentityFunction:
            return self

        x = f.variables[0]
        expr = f.expr
        # handle f that is linear in f's variable
        if x not in expr.free_symbols or x in expr.diff(x).free_symbols:
            return
        if self.start.is_finite:
            F = f(self.step*x + self.start)  # for i in range(len(self))
        else:
            F = f(-self.step*x + self[-1])
        F = expand_mul(F)
        if F != expr:
            return imageset(x, F, Range(self.size))

    @property
    def _inf(self):
        if not self:
            raise NotImplementedError
        if self.step > 0:
            return self.start
        else:
            return self.stop - self.step

    @property
    def _sup(self):
        if not self:
            raise NotImplementedError
        if self.step > 0:
            return self.stop - self.step
        else:
            return self.start

    @property
    def _boundary(self):
        return self


<<<<<<< HEAD
@dispatch(Naturals, Interval)
def _simplify_intersection(a, b):
    return Intersection(S.Integers, b, Interval(a._inf, S.Infinity))


@dispatch(Integers, Interval)
def _simplify_intersection(a, b):
    from sympy.functions.elementary.integers import floor, ceiling
    if b.measure < S.Infinity:
        s = Range(ceiling(b.left), floor(b.right) + 1)
        return s.intersect(b)  # take out endpoints if open interval


@dispatch(Range, Interval)
def _simplify_intersection(a, b):
    from sympy.functions.elementary.integers import floor, ceiling
    from sympy.functions.elementary.miscellaneous import Min, Max
    osup = b.sup
    oinf = b.inf
    # if b is [0, 10) we can only go up to 9
    if osup.is_integer and b.right_open:
        osup -= 1
    if oinf.is_integer and b.left_open:
        oinf += 1

    # Take the most restrictive of the bounds set by the two sets
    # round inwards
    inf = ceiling(Max(a.inf, oinf))
    sup = floor(Min(a.sup, osup))
    # if we are off the sequence, get back on
    off = (inf - a.inf) % a.step
    if off:
        inf += a.step - off

    return Range(inf, sup + 1, a.step)


@dispatch(Range, Naturals)
def _simplify_intersection(a, b):
    return _simplify_intersection(a, Interval(1, S.Infinity))


@dispatch(Range, Integers)
def _simplify_intersection(a, b):
    return a
=======
if PY3:
    converter[range] = Range
else:
    converter[xrange] = Range

def normalize_theta_set(theta):
    """
    Normalize a Real Set `theta` in the Interval [0, 2*pi). It returns
    a normalized value of theta in the Set. For Interval, a maximum of
    one cycle [0, 2*pi], is returned i.e. for theta equal to [0, 10*pi],
    returned normalized value would be [0, 2*pi). As of now intervals
    with end points as non-multiples of `pi` is not supported.

    Raises
    ======

    NotImplementedError
        The algorithms for Normalizing theta Set are not yet
        implemented.
    ValueError
        The input is not valid, i.e. the input is not a real set.
    RuntimeError
        It is a bug, please report to the github issue tracker.

    Examples
    ========

    >>> from sympy.sets.fancysets import normalize_theta_set
    >>> from sympy import Interval, FiniteSet, pi
    >>> normalize_theta_set(Interval(9*pi/2, 5*pi))
    Interval(pi/2, pi)
    >>> normalize_theta_set(Interval(-3*pi/2, pi/2))
    Interval.Ropen(0, 2*pi)
    >>> normalize_theta_set(Interval(-pi/2, pi/2))
    Union(Interval(0, pi/2), Interval.Ropen(3*pi/2, 2*pi))
    >>> normalize_theta_set(Interval(-4*pi, 3*pi))
    Interval.Ropen(0, 2*pi)
    >>> normalize_theta_set(Interval(-3*pi/2, -pi/2))
    Interval(pi/2, 3*pi/2)
    >>> normalize_theta_set(FiniteSet(0, pi, 3*pi))
    {0, pi}

    """
    from sympy.functions.elementary.trigonometric import _pi_coeff as coeff

    if theta.is_Interval:
        interval_len = theta.measure
        # one complete circle
        if interval_len >= 2*S.Pi:
            if interval_len == 2*S.Pi and theta.left_open and theta.right_open:
                k = coeff(theta.start)
                return Union(Interval(0, k*S.Pi, False, True),
                        Interval(k*S.Pi, 2*S.Pi, True, True))
            return Interval(0, 2*S.Pi, False, True)

        k_start, k_end = coeff(theta.start), coeff(theta.end)

        if k_start is None or k_end is None:
            raise NotImplementedError("Normalizing theta without pi as coefficient is "
                                    "not yet implemented")
        new_start = k_start*S.Pi
        new_end = k_end*S.Pi

        if new_start > new_end:
            return Union(Interval(S.Zero, new_end, False, theta.right_open),
                         Interval(new_start, 2*S.Pi, theta.left_open, True))
        else:
            return Interval(new_start, new_end, theta.left_open, theta.right_open)

    elif theta.is_FiniteSet:
        new_theta = []
        for element in theta:
            k = coeff(element)
            if k is None:
                raise NotImplementedError('Normalizing theta without pi as '
                                          'coefficient, is not Implemented.')
            else:
                new_theta.append(k*S.Pi)
        return FiniteSet(*new_theta)

    elif theta.is_Union:
        return Union(*[normalize_theta_set(interval) for interval in theta.args])

    elif theta.is_subset(S.Reals):
        raise NotImplementedError("Normalizing theta when, it is of type %s is not "
                                  "implemented" % type(theta))
    else:
        raise ValueError(" %s is not a real set" % (theta))


class ComplexRegion(Set):
    """
    Represents the Set of all Complex Numbers. It can represent a
    region of Complex Plane in both the standard forms Polar and
    Rectangular coordinates.

    * Polar Form
      Input is in the form of the ProductSet or Union of ProductSets
      of the intervals of r and theta, & use the flag polar=True.

    Z = {z in C | z = r*[cos(theta) + I*sin(theta)], r in [r], theta in [theta]}

    * Rectangular Form
      Input is in the form of the ProductSet or Union of ProductSets
      of interval of x and y the of the Complex numbers in a Plane.
      Default input type is in rectangular form.

    Z = {z in C | z = x + I*y, x in [Re(z)], y in [Im(z)]}

    Examples
    ========

    >>> from sympy.sets.fancysets import ComplexRegion
    >>> from sympy.sets import Interval
    >>> from sympy import S, I, Union
    >>> a = Interval(2, 3)
    >>> b = Interval(4, 6)
    >>> c = Interval(1, 8)
    >>> c1 = ComplexRegion(a*b)  # Rectangular Form
    >>> c1
    ComplexRegion(Interval(2, 3) x Interval(4, 6), False)

    * c1 represents the rectangular region in complex plane
      surrounded by the coordinates (2, 4), (3, 4), (3, 6) and
      (2, 6), of the four vertices.

    >>> c2 = ComplexRegion(Union(a*b, b*c))
    >>> c2
    ComplexRegion(Union(Interval(2, 3) x Interval(4, 6), Interval(4, 6) x Interval(1, 8)), False)

    * c2 represents the Union of two rectangular regions in complex
      plane. One of them surrounded by the coordinates of c1 and
      other surrounded by the coordinates (4, 1), (6, 1), (6, 8) and
      (4, 8).

    >>> 2.5 + 4.5*I in c1
    True
    >>> 2.5 + 6.5*I in c1
    False

    >>> r = Interval(0, 1)
    >>> theta = Interval(0, 2*S.Pi)
    >>> c2 = ComplexRegion(r*theta, polar=True)  # Polar Form
    >>> c2  # unit Disk
    ComplexRegion(Interval(0, 1) x Interval.Ropen(0, 2*pi), True)

    * c2 represents the region in complex plane inside the
      Unit Disk centered at the origin.

    >>> 0.5 + 0.5*I in c2
    True
    >>> 1 + 2*I in c2
    False

    >>> unit_disk = ComplexRegion(Interval(0, 1)*Interval(0, 2*S.Pi), polar=True)
    >>> upper_half_unit_disk = ComplexRegion(Interval(0, 1)*Interval(0, S.Pi), polar=True)
    >>> intersection = unit_disk.intersect(upper_half_unit_disk)
    >>> intersection
    ComplexRegion(Interval(0, 1) x Interval(0, pi), True)
    >>> intersection == upper_half_unit_disk
    True

    See Also
    ========

    Reals

    """
    is_ComplexRegion = True

    def __new__(cls, sets, polar=False):
        from sympy import sin, cos

        x, y, r, theta = symbols('x, y, r, theta', cls=Dummy)
        I = S.ImaginaryUnit
        polar = sympify(polar)

        # Rectangular Form
        if polar == False:
            if all(_a.is_FiniteSet for _a in sets.args) and (len(sets.args) == 2):

                # ** ProductSet of FiniteSets in the Complex Plane. **
                # For Cases like ComplexRegion({2, 4}*{3}), It
                # would return {2 + 3*I, 4 + 3*I}
                complex_num = []
                for x in sets.args[0]:
                    for y in sets.args[1]:
                        complex_num.append(x + I*y)
                obj = FiniteSet(*complex_num)
            else:
                obj = ImageSet.__new__(cls, Lambda((x, y), x + I*y), sets)
            obj._variables = (x, y)
            obj._expr = x + I*y

        # Polar Form
        elif polar == True:
            new_sets = []
            # sets is Union of ProductSets
            if not sets.is_ProductSet:
                for k in sets.args:
                    new_sets.append(k)
            # sets is ProductSets
            else:
                new_sets.append(sets)
            # Normalize input theta
            for k, v in enumerate(new_sets):
                from sympy.sets import ProductSet
                new_sets[k] = ProductSet(v.args[0],
                                         normalize_theta_set(v.args[1]))
            sets = Union(*new_sets)
            obj = ImageSet.__new__(cls, Lambda((r, theta),
                                   r*(cos(theta) + I*sin(theta))),
                                   sets)
            obj._variables = (r, theta)
            obj._expr = r*(cos(theta) + I*sin(theta))

        else:
            raise ValueError("polar should be either True or False")

        obj._sets = sets
        obj._polar = polar
        return obj

    @property
    def sets(self):
        """
        Return raw input sets to the self.

        Examples
        ========

        >>> from sympy import Interval, ComplexRegion, Union
        >>> a = Interval(2, 3)
        >>> b = Interval(4, 5)
        >>> c = Interval(1, 7)
        >>> C1 = ComplexRegion(a*b)
        >>> C1.sets
        Interval(2, 3) x Interval(4, 5)
        >>> C2 = ComplexRegion(Union(a*b, b*c))
        >>> C2.sets
        Union(Interval(2, 3) x Interval(4, 5), Interval(4, 5) x Interval(1, 7))

        """
        return self._sets

    @property
    def args(self):
        return (self._sets, self._polar)

    @property
    def variables(self):
        return self._variables

    @property
    def expr(self):
        return self._expr

    @property
    def psets(self):
        """
        Return a tuple of sets (ProductSets) input of the self.

        Examples
        ========

        >>> from sympy import Interval, ComplexRegion, Union
        >>> a = Interval(2, 3)
        >>> b = Interval(4, 5)
        >>> c = Interval(1, 7)
        >>> C1 = ComplexRegion(a*b)
        >>> C1.psets
        (Interval(2, 3) x Interval(4, 5),)
        >>> C2 = ComplexRegion(Union(a*b, b*c))
        >>> C2.psets
        (Interval(2, 3) x Interval(4, 5), Interval(4, 5) x Interval(1, 7))

        """
        if self.sets.is_ProductSet:
            psets = ()
            psets = psets + (self.sets, )
        else:
            psets = self.sets.args
        return psets

    @property
    def a_interval(self):
        """
        Return the union of intervals of `x` when, self is in
        rectangular form, or the union of intervals of `r` when
        self is in polar form.

        Examples
        ========

        >>> from sympy import Interval, ComplexRegion, Union
        >>> a = Interval(2, 3)
        >>> b = Interval(4, 5)
        >>> c = Interval(1, 7)
        >>> C1 = ComplexRegion(a*b)
        >>> C1.a_interval
        Interval(2, 3)
        >>> C2 = ComplexRegion(Union(a*b, b*c))
        >>> C2.a_interval
        Union(Interval(2, 3), Interval(4, 5))

        """
        a_interval = []
        for element in self.psets:
            a_interval.append(element.args[0])

        a_interval = Union(*a_interval)
        return a_interval

    @property
    def b_interval(self):
        """
        Return the union of intervals of `y` when, self is in
        rectangular form, or the union of intervals of `theta`
        when self is in polar form.

        Examples
        ========

        >>> from sympy import Interval, ComplexRegion, Union
        >>> a = Interval(2, 3)
        >>> b = Interval(4, 5)
        >>> c = Interval(1, 7)
        >>> C1 = ComplexRegion(a*b)
        >>> C1.b_interval
        Interval(4, 5)
        >>> C2 = ComplexRegion(Union(a*b, b*c))
        >>> C2.b_interval
        Interval(1, 7)

        """
        b_interval = []
        for element in self.psets:
            b_interval.append(element.args[1])

        b_interval = Union(*b_interval)
        return b_interval

    @property
    def polar(self):
        """
        Returns True if self is in polar form.

        Examples
        ========

        >>> from sympy import Interval, ComplexRegion, Union, S
        >>> a = Interval(2, 3)
        >>> b = Interval(4, 5)
        >>> theta = Interval(0, 2*S.Pi)
        >>> C1 = ComplexRegion(a*b)
        >>> C1.polar
        False
        >>> C2 = ComplexRegion(a*theta, polar=True)
        >>> C2.polar
        True
        """
        return self._polar

    @property
    def _measure(self):
        """
        The measure of self.sets.

        Examples
        ========

        >>> from sympy import Interval, ComplexRegion, S
        >>> a, b = Interval(2, 5), Interval(4, 8)
        >>> c = Interval(0, 2*S.Pi)
        >>> c1 = ComplexRegion(a*b)
        >>> c1.measure
        12
        >>> c2 = ComplexRegion(a*c, polar=True)
        >>> c2.measure
        6*pi

        """
        return self.sets._measure

    @classmethod
    def from_real(cls, sets):
        """
        Converts given subset of real numbers to a complex region.

        Examples
        ========

        >>> from sympy import Interval, ComplexRegion
        >>> unit = Interval(0,1)
        >>> ComplexRegion.from_real(unit)
        ComplexRegion(Interval(0, 1) x {0}, False)

        """
        if not sets.is_subset(S.Reals):
            raise ValueError("sets must be a subset of the real line")

        return cls(sets * FiniteSet(0))

    def _contains(self, other):
        from sympy.functions import arg, Abs
        from sympy.core.containers import Tuple
        other = sympify(other)
        isTuple = isinstance(other, Tuple)
        if isTuple and len(other) != 2:
            raise ValueError('expecting Tuple of length 2')

        # If the other is not an Expression, and neither a Tuple
        if not isinstance(other, Expr) and not isinstance(other, Tuple):
            return S.false
        # self in rectangular form
        if not self.polar:
            re, im = other if isTuple else other.as_real_imag()
            for element in self.psets:
                if And(element.args[0]._contains(re),
                        element.args[1]._contains(im)):
                    return True
            return False

        # self in polar form
        elif self.polar:
            if isTuple:
                r, theta = other
            elif other.is_zero:
                r, theta = S.Zero, S.Zero
            else:
                r, theta = Abs(other), arg(other)
            for element in self.psets:
                if And(element.args[0]._contains(r),
                        element.args[1]._contains(theta)):
                    return True
            return False

    def _intersect(self, other):

        if other.is_ComplexRegion:
            # self in rectangular form
            if (not self.polar) and (not other.polar):
                return ComplexRegion(Intersection(self.sets, other.sets))

            # self in polar form
            elif self.polar and other.polar:
                r1, theta1 = self.a_interval, self.b_interval
                r2, theta2 = other.a_interval, other.b_interval
                new_r_interval = Intersection(r1, r2)
                new_theta_interval = Intersection(theta1, theta2)

                # 0 and 2*Pi means the same
                if ((2*S.Pi in theta1 and S.Zero in theta2) or
                   (2*S.Pi in theta2 and S.Zero in theta1)):
                    new_theta_interval = Union(new_theta_interval,
                                               FiniteSet(0))
                return ComplexRegion(new_r_interval*new_theta_interval,
                                    polar=True)


        if other.is_subset(S.Reals):
            new_interval = []
            x = symbols("x", cls=Dummy, real=True)

            # self in rectangular form
            if not self.polar:
                for element in self.psets:
                    if S.Zero in element.args[1]:
                        new_interval.append(element.args[0])
                new_interval = Union(*new_interval)
                return Intersection(new_interval, other)

            # self in polar form
            elif self.polar:
                for element in self.psets:
                    if S.Zero in element.args[1]:
                        new_interval.append(element.args[0])
                    if S.Pi in element.args[1]:
                        new_interval.append(ImageSet(Lambda(x, -x), element.args[0]))
                    if S.Zero in element.args[0]:
                        new_interval.append(FiniteSet(0))
                new_interval = Union(*new_interval)
                return Intersection(new_interval, other)

    def _union(self, other):

        if other.is_subset(S.Reals):
            # treat a subset of reals as a complex region
            other = ComplexRegion.from_real(other)

        if other.is_ComplexRegion:

            # self in rectangular form
            if (not self.polar) and (not other.polar):
                return ComplexRegion(Union(self.sets, other.sets))

            # self in polar form
            elif self.polar and other.polar:
                return ComplexRegion(Union(self.sets, other.sets), polar=True)

        return None


class Complexes(with_metaclass(Singleton, ComplexRegion)):

    def __new__(cls):
        return ComplexRegion.__new__(cls, S.Reals*S.Reals)

    def __eq__(self, other):
        return other == ComplexRegion(S.Reals*S.Reals)

    def __hash__(self):
        return hash(ComplexRegion(S.Reals*S.Reals))

    def __str__(self):
        return "S.Complexes"

    def __repr__(self):
        return "S.Complexes"
>>>>>>> af4f447a
<|MERGE_RESOLUTION|>--- conflicted
+++ resolved
@@ -7,19 +7,14 @@
 from sympy.core.expr import Expr
 from sympy.core.function import Lambda, _coeff_isneg
 from sympy.core.singleton import Singleton, S
-<<<<<<< HEAD
-from sympy.core.symbol import symbols
-from sympy.core.sympify import sympify
 from sympy.core.decorators import deprecated
-from sympy.dispatch import dispatch
-=======
+from sympy.multipledispatch import dispatch
 from sympy.core.symbol import Dummy, symbols, Wild
 from sympy.core.sympify import _sympify, sympify, converter
 from sympy.sets.sets import (Set, Interval, Intersection, EmptySet, Union,
                              FiniteSet, imageset)
 from sympy.sets.conditionset import ConditionSet
 from sympy.utilities.misc import filldedent, func_name
->>>>>>> af4f447a
 
 
 class Naturals(with_metaclass(Singleton, Set)):
@@ -125,18 +120,6 @@
 
     is_iterable = True
 
-<<<<<<< HEAD
-=======
-    def _intersect(self, other):
-        from sympy.functions.elementary.integers import floor, ceiling
-        if other is Interval(S.NegativeInfinity, S.Infinity) or other is S.Reals:
-            return self
-        elif other.is_Interval:
-            s = Range(ceiling(other.left), floor(other.right) + 1)
-            return s.intersect(other)  # take out endpoints if open interval
-        return None
-
->>>>>>> af4f447a
     def _contains(self, other):
         if not isinstance(other, Expr):
             return S.false
@@ -620,8 +603,6 @@
     stop = property(lambda self: self.args[1])
     step = property(lambda self: self.args[2])
 
-<<<<<<< HEAD
-=======
     @property
     def reversed(self):
         """Return an equivalent Range in the opposite order.
@@ -638,140 +619,6 @@
         return self.func(
             self.stop - self.step, self.start - self.step, -self.step)
 
-    def _intersect(self, other):
-        from sympy.functions.elementary.integers import ceiling, floor
-        from sympy.functions.elementary.complexes import sign
-
-        if other is S.Naturals:
-            return self._intersect(Interval(1, S.Infinity))
-
-        if other is S.Integers:
-            return self
-
-        if other.is_Interval:
-            if not all(i.is_number for i in other.args[:2]):
-                return
-
-            # In case of null Range, return an EmptySet.
-            if self.size == 0:
-                return S.EmptySet
-
-            # trim down to self's size, and represent
-            # as a Range with step 1.
-            start = ceiling(max(other.inf, self.inf))
-            if start not in other:
-                start += 1
-            end = floor(min(other.sup, self.sup))
-            if end not in other:
-                end -= 1
-            return self.intersect(Range(start, end + 1))
-
-        if isinstance(other, Range):
-            from sympy.solvers.diophantine import diop_linear
-            from sympy.core.numbers import ilcm
-
-            # non-overlap quick exits
-            if not other:
-                return S.EmptySet
-            if not self:
-                return S.EmptySet
-            if other.sup < self.inf:
-                return S.EmptySet
-            if other.inf > self.sup:
-                return S.EmptySet
-
-            # work with finite end at the start
-            r1 = self
-            if r1.start.is_infinite:
-                r1 = r1.reversed
-            r2 = other
-            if r2.start.is_infinite:
-                r2 = r2.reversed
-
-            # this equation represents the values of the Range;
-            # it's a linear equation
-            eq = lambda r, i: r.start + i*r.step
-
-            # we want to know when the two equations might
-            # have integer solutions so we use the diophantine
-            # solver
-            a, b = diop_linear(eq(r1, Dummy()) - eq(r2, Dummy()))
-
-            # check for no solution
-            no_solution = a is None and b is None
-            if no_solution:
-                return S.EmptySet
-
-            # there is a solution
-            # -------------------
-
-            # find the coincident point, c
-            a0 = a.as_coeff_Add()[0]
-            c = eq(r1, a0)
-
-            # find the first point, if possible, in each range
-            # since c may not be that point
-            def _first_finite_point(r1, c):
-                if c == r1.start:
-                    return c
-                # st is the signed step we need to take to
-                # get from c to r1.start
-                st = sign(r1.start - c)*step
-                # use Range to calculate the first point:
-                # we want to get as close as possible to
-                # r1.start; the Range will not be null since
-                # it will at least contain c
-                s1 = Range(c, r1.start + st, st)[-1]
-                if s1 == r1.start:
-                    pass
-                else:
-                    # if we didn't hit r1.start then, if the
-                    # sign of st didn't match the sign of r1.step
-                    # we are off by one and s1 is not in r1
-                    if sign(r1.step) != sign(st):
-                        s1 -= st
-                if s1 not in r1:
-                    return
-                return s1
-
-            # calculate the step size of the new Range
-            step = abs(ilcm(r1.step, r2.step))
-            s1 = _first_finite_point(r1, c)
-            if s1 is None:
-                return S.EmptySet
-            s2 = _first_finite_point(r2, c)
-            if s2 is None:
-                return S.EmptySet
-
-            # replace the corresponding start or stop in
-            # the original Ranges with these points; the
-            # result must have at least one point since
-            # we know that s1 and s2 are in the Ranges
-            def _updated_range(r, first):
-                st = sign(r.step)*step
-                if r.start.is_finite:
-                    rv = Range(first, r.stop, st)
-                else:
-                    rv = Range(r.start, first + st, st)
-                return rv
-            r1 = _updated_range(self, s1)
-            r2 = _updated_range(other, s2)
-
-            # work with them both in the increasing direction
-            if sign(r1.step) < 0:
-                r1 = r1.reversed
-            if sign(r2.step) < 0:
-                r2 = r2.reversed
-
-            # return clipped Range with positive step; it
-            # can't be empty at this point
-            start = max(r1.start, r2.start)
-            stop = min(r1.stop, r2.stop)
-            return Range(start, stop, step)
-        else:
-            return
-
->>>>>>> af4f447a
     def _contains(self, other):
         if not self:
             return S.false
@@ -984,7 +831,6 @@
         return self
 
 
-<<<<<<< HEAD
 @dispatch(Naturals, Interval)
 def _simplify_intersection(a, b):
     return Intersection(S.Integers, b, Interval(a._inf, S.Infinity))
@@ -1002,35 +848,137 @@
 def _simplify_intersection(a, b):
     from sympy.functions.elementary.integers import floor, ceiling
     from sympy.functions.elementary.miscellaneous import Min, Max
-    osup = b.sup
-    oinf = b.inf
-    # if b is [0, 10) we can only go up to 9
-    if osup.is_integer and b.right_open:
-        osup -= 1
-    if oinf.is_integer and b.left_open:
-        oinf += 1
-
-    # Take the most restrictive of the bounds set by the two sets
-    # round inwards
-    inf = ceiling(Max(a.inf, oinf))
-    sup = floor(Min(a.sup, osup))
-    # if we are off the sequence, get back on
-    off = (inf - a.inf) % a.step
-    if off:
-        inf += a.step - off
-
-    return Range(inf, sup + 1, a.step)
-
+    if not all(i.is_number for i in b.args[:2]):
+        return
+
+    # In case of null Range, return an EmptySet.
+    if self.size == 0:
+        return S.EmptySet
+
+    # trim down to self's size, and represent
+    # as a Range with step 1.
+    start = ceiling(max(b.inf, a.inf))
+    if start not in b:
+        start += 1
+    end = floor(min(b.sup, a.sup))
+    if end not in other:
+        end -= 1
+    return a.intersect(Range(start, end + 1))
 
 @dispatch(Range, Naturals)
 def _simplify_intersection(a, b):
     return _simplify_intersection(a, Interval(1, S.Infinity))
 
+@dispatch(Range, Range)
+def _simplify_intersection(a, b):
+    from sympy.solvers.diophantine import diop_linear
+    from sympy.core.numbers import ilcm
+
+    # non-overlap quick exits
+    if not b:
+        return S.EmptySet
+    if not a:
+        return S.EmptySet
+    if b.sup < a.inf:
+        return S.EmptySet
+    if b.inf > a.sup:
+        return S.EmptySet
+
+    # work with finite end at the start
+    r1 = a
+    if r1.start.is_infinite:
+        r1 = r1.reversed
+    r2 = b
+    if r2.start.is_infinite:
+        r2 = r2.reversed
+
+    # this equation represents the values of the Range;
+    # it's a linear equation
+    eq = lambda r, i: r.start + i*r.step
+
+    # we want to know when the two equations might
+    # have integer solutions so we use the diophantine
+    # solver
+    a, b = diop_linear(eq(r1, Dummy()) - eq(r2, Dummy()))
+
+    # check for no solution
+    no_solution = a is None and b is None
+    if no_solution:
+        return S.EmptySet
+
+    # there is a solution
+    # -------------------
+
+    # find the coincident point, c
+    a0 = a.as_coeff_Add()[0]
+    c = eq(r1, a0)
+
+    # find the first point, if possible, in each range
+    # since c may not be that point
+    def _first_finite_point(r1, c):
+        if c == r1.start:
+            return c
+        # st is the signed step we need to take to
+        # get from c to r1.start
+        st = sign(r1.start - c)*step
+        # use Range to calculate the first point:
+        # we want to get as close as possible to
+        # r1.start; the Range will not be null since
+        # it will at least contain c
+        s1 = Range(c, r1.start + st, st)[-1]
+        if s1 == r1.start:
+            pass
+        else:
+            # if we didn't hit r1.start then, if the
+            # sign of st didn't match the sign of r1.step
+            # we are off by one and s1 is not in r1
+            if sign(r1.step) != sign(st):
+                s1 -= st
+        if s1 not in r1:
+            return
+        return s1
+
+    # calculate the step size of the new Range
+    step = abs(ilcm(r1.step, r2.step))
+    s1 = _first_finite_point(r1, c)
+    if s1 is None:
+        return S.EmptySet
+    s2 = _first_finite_point(r2, c)
+    if s2 is None:
+        return S.EmptySet
+
+    # replace the corresponding start or stop in
+    # the original Ranges with these points; the
+    # result must have at least one point since
+    # we know that s1 and s2 are in the Ranges
+    def _updated_range(r, first):
+        st = sign(r.step)*step
+        if r.start.is_finite:
+            rv = Range(first, r.stop, st)
+        else:
+            rv = Range(r.start, first + st, st)
+        return rv
+    r1 = _updated_range(a, s1)
+    r2 = _updated_range(b, s2)
+
+    # work with them both in the increasing direction
+    if sign(r1.step) < 0:
+        r1 = r1.reversed
+    if sign(r2.step) < 0:
+        r2 = r2.reversed
+
+    # return clipped Range with positive step; it
+    # can't be empty at this point
+    start = max(r1.start, r2.start)
+    stop = min(r1.stop, r2.stop)
+    return Range(start, stop, step)
+
 
 @dispatch(Range, Integers)
 def _simplify_intersection(a, b):
     return a
-=======
+
+
 if PY3:
     converter[range] = Range
 else:
@@ -1549,5 +1497,4 @@
         return "S.Complexes"
 
     def __repr__(self):
-        return "S.Complexes"
->>>>>>> af4f447a
+        return "S.Complexes"