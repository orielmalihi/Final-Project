--- conflicted
+++ resolved
@@ -1,12 +1,9 @@
 from sympy.sets.setexpr import SetExpr
 from sympy.sets import Interval, FiniteSet, Intersection, ImageSet, Union
-<<<<<<< HEAD
-from sympy import (Expr, Set, exp, log, cos, Symbol, Min, Max, S, oo,
-                   symbols, Lambda, Dummy)
-=======
+
 from sympy import (Expr, Set, exp, log, cos, Symbol, Min, Max, S, oo, I,
         symbols, Lambda, Dummy, Rational)
->>>>>>> cebe3719
+
 
 a, x = symbols("a, x")
 _d = Dummy("d")
@@ -216,15 +213,10 @@
     assert SetExpr(Interval(-1, 2))/SetExpr(Interval(-2, 2)) == SetExpr(Interval(-oo, oo))
 
     assert 1/SetExpr(Interval(-1, 2)) == SetExpr(Union(Interval(-oo, -1), Interval(S.Half, oo)))
-<<<<<<< HEAD
-    assert 1/SetExpr(Interval(0, 2)) == SetExpr(Interval(S(1)/2, oo))
-    assert (-1)/SetExpr(Interval(0, 2)) == SetExpr(Interval(-oo, -S(1)/2))
-    # assert 1/SetExpr(Interval(-oo, 0)) == SetExpr(Interval.open(-oo, 0))
-=======
+
     assert 1/SetExpr(Interval(0, 2)) == SetExpr(Interval(S.Half, oo))
     assert (-1)/SetExpr(Interval(0, 2)) == SetExpr(Interval(-oo, Rational(-1, 2)))
-    #assert 1/SetExpr(Interval(-oo, 0)) == SetExpr(Interval.open(-oo, 0))
->>>>>>> cebe3719
+    # assert 1/SetExpr(Interval(-oo, 0)) == SetExpr(Interval.open(-oo, 0))
     assert 1/SetExpr(Interval(-1, 0)) == SetExpr(Interval(-oo, -1))
     # assert (-2)/SetExpr(Interval(-oo, 0)) == SetExpr(Interval(0, oo))
     # assert 1/SetExpr(Interval(-oo, -1)) == SetExpr(Interval(-1, 0))
@@ -251,17 +243,7 @@
     assert SetExpr(Interval(-1, 2))**3 == SetExpr(Interval(-1, 8))
     assert SetExpr(Interval(-1, 1))**0 == SetExpr(FiniteSet(1))
 
-<<<<<<< HEAD
-    # assert SetExpr(Interval(1, 2))**(S(5)/2) == SetExpr(Interval(1, 4*sqrt(2)))
-    # assert SetExpr(Interval(-1, 2))**(S.One/3) == SetExpr(Interval(-1, 2**(S.One/3)))
-    # assert SetExpr(Interval(0, 2))**(S.One/2) == SetExpr(Interval(0, sqrt(2)))
-
-    # assert SetExpr(Interval(-4, 2))**(S(2)/3) == SetExpr(Interval(0, 2*2**(S.One/3)))
-
-    # assert SetExpr(Interval(-1, 5))**(S.One/2) == SetExpr(Interval(0, sqrt(5)))
-    # assert SetExpr(Interval(-oo, 2))**(S.One/2) == SetExpr(Interval(0, sqrt(2)))
-    # assert SetExpr(Interval(-2, 3))**(S(-1)/4) == SetExpr(Interval(0, oo))
-=======
+
     #assert SetExpr(Interval(1, 2))**Rational(5, 2) == SetExpr(Interval(1, 4*sqrt(2)))
     #assert SetExpr(Interval(-1, 2))**Rational(1, 3) == SetExpr(Interval(-1, 2**Rational(1, 3)))
     #assert SetExpr(Interval(0, 2))**S.Half == SetExpr(Interval(0, sqrt(2)))
@@ -271,19 +253,10 @@
     #assert SetExpr(Interval(-1, 5))**S.Half == SetExpr(Interval(0, sqrt(5)))
     #assert SetExpr(Interval(-oo, 2))**S.Half == SetExpr(Interval(0, sqrt(2)))
     #assert SetExpr(Interval(-2, 3))**(Rational(-1, 4)) == SetExpr(Interval(0, oo))
->>>>>>> cebe3719
 
     assert SetExpr(Interval(1, 5))**(-2) == SetExpr(Interval(Rational(1, 25), 1))
     assert SetExpr(Interval(-1, 3))**(-2) == SetExpr(Interval(0, oo))
-<<<<<<< HEAD
-    assert SetExpr(Interval(0, 2))**(-2) == SetExpr(Interval(S.One/4, oo))
-    assert SetExpr(Interval(-1, 2))**(-3) == SetExpr(Union(Interval(-oo, -1), Interval(S(1)/8, oo)))
-    assert SetExpr(Interval(-3, -2))**(-3) == SetExpr(Interval(S(-1)/8, -S.One/27))
-    assert SetExpr(Interval(-3, -2))**(-2) == SetExpr(Interval(S.One/9, S.One/4))
-    # assert SetExpr(Interval(0, oo))**(S.One/2) == SetExpr(Interval(0, oo))
-    # assert SetExpr(Interval(-oo, -1))**(S.One/3) == SetExpr(Interval(-oo, -1))
-    # assert SetExpr(Interval(-2, 3))**(-S.One/3) == SetExpr(Interval(-oo, oo))
-=======
+
     assert SetExpr(Interval(0, 2))**(-2) == SetExpr(Interval(Rational(1, 4), oo))
     assert SetExpr(Interval(-1, 2))**(-3) == SetExpr(Union(Interval(-oo, -1), Interval(Rational(1, 8), oo)))
     assert SetExpr(Interval(-3, -2))**(-3) == SetExpr(Interval(Rational(-1, 8), Rational(-1, 27)))
@@ -291,7 +264,7 @@
     #assert SetExpr(Interval(0, oo))**S.Half == SetExpr(Interval(0, oo))
     #assert SetExpr(Interval(-oo, -1))**Rational(1, 3) == SetExpr(Interval(-oo, -1))
     #assert SetExpr(Interval(-2, 3))**(Rational(-1, 3)) == SetExpr(Interval(-oo, oo))
->>>>>>> cebe3719
+
     assert SetExpr(Interval(-oo, 0))**(-2) == SetExpr(Interval.open(0, oo))
     assert SetExpr(Interval(-2, 0))**(-2) == SetExpr(Interval(Rational(1, 4), oo))
 
@@ -322,7 +295,6 @@
     assert (SetExpr(Interval(-1, 2))**(-oo)).dummy_eq(SetExpr(ImageSet(Lambda(_d, _d**(-oo)), Interval(-1, 2))))
 
 
-<<<<<<< HEAD
 def test_issue_17274():
     neinf = SetExpr(S.NegativeInfinity)
     poinf = SetExpr(S.Infinity)
@@ -345,7 +317,8 @@
     print(set_fi - poinf)
     print(set_ii)
     assert set_fi - poinf == set_ii
-=======
+
+
 def test_SetExpr_Integers():
     assert SetExpr(S.Integers) + 1 == SetExpr(S.Integers)
     assert SetExpr(S.Integers) + I == SetExpr(ImageSet(Lambda(_d, _d + I), S.Integers))
@@ -357,5 +330,4 @@
             ImageSet(Lambda(_d, I*_d + 1), S.Integers))
     # needs improvement:
     assert SetExpr(S.Integers)*I + 1 == SetExpr(
-            ImageSet(Lambda(x, x + 1), ImageSet(Lambda(_d, _d*I), S.Integers)))
->>>>>>> cebe3719
+            ImageSet(Lambda(x, x + 1), ImageSet(Lambda(_d, _d*I), S.Integers)))