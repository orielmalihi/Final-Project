"""
A MathML printer.
"""

from __future__ import print_function, division

from sympy import sympify, S, Mul
from sympy.core.compatibility import range, string_types, default_sort_key
from sympy.core.function import _coeff_isneg
from sympy.printing.conventions import split_super_sub, requires_partial
from sympy.printing.precedence import precedence_traditional, PRECEDENCE
from sympy.printing.pretty.pretty_symbology import greek_unicode
from sympy.printing.printer import Printer


class MathMLPrinterBase(Printer):
    """Contains common code required for MathMLContentPrinter and
    MathMLPresentationPrinter.
    """

    _default_settings = {
        "order": None,
        "encoding": "utf-8",
        "fold_frac_powers": False,
        "fold_func_brackets": False,
        "fold_short_frac": None,
        "inv_trig_style": "abbreviated",
        "ln_notation": False,
        "long_frac_ratio": None,
        "mat_delim": "[",
        "mat_symbol_style": "plain",
        "mul_symbol": None,
        "root_notation": True,
        "symbol_names": {},
    }

    def __init__(self, settings=None):
        Printer.__init__(self, settings)
        from xml.dom.minidom import Document, Text

        self.dom = Document()

        # Workaround to allow strings to remain unescaped
        # Based on
        # https://stackoverflow.com/questions/38015864/python-xml-dom-minidom-\
        #                              please-dont-escape-my-strings/38041194
        class RawText(Text):
            def writexml(self, writer, indent='', addindent='', newl=''):
                if self.data:
                    writer.write(u'{}{}{}'.format(indent, self.data, newl))

        def createRawTextNode(data):
            r = RawText()
            r.data = data
            r.ownerDocument = self.dom
            return r

        self.dom.createTextNode = createRawTextNode

    def doprint(self, expr):
        """
        Prints the expression as MathML.
        """
        mathML = Printer._print(self, expr)
        unistr = mathML.toxml()
        xmlbstr = unistr.encode('ascii', 'xmlcharrefreplace')
        res = xmlbstr.decode()
        return res

    def apply_patch(self):
        # Applying the patch of xml.dom.minidom bug
        # Date: 2011-11-18
        # Description: http://ronrothman.com/public/leftbraned/xml-dom-minidom\
        #                   -toprettyxml-and-silly-whitespace/#best-solution
        # Issue: http://bugs.python.org/issue4147
        # Patch: http://hg.python.org/cpython/rev/7262f8f276ff/

        from xml.dom.minidom import Element, Text, Node, _write_data

        def writexml(self, writer, indent="", addindent="", newl=""):
            # indent = current indentation
            # addindent = indentation to add to higher levels
            # newl = newline string
            writer.write(indent + "<" + self.tagName)

            attrs = self._get_attributes()
            a_names = list(attrs.keys())
            a_names.sort()

            for a_name in a_names:
                writer.write(" %s=\"" % a_name)
                _write_data(writer, attrs[a_name].value)
                writer.write("\"")
            if self.childNodes:
                writer.write(">")
                if (len(self.childNodes) == 1 and
                        self.childNodes[0].nodeType == Node.TEXT_NODE):
                    self.childNodes[0].writexml(writer, '', '', '')
                else:
                    writer.write(newl)
                    for node in self.childNodes:
                        node.writexml(
                            writer, indent + addindent, addindent, newl)
                    writer.write(indent)
                writer.write("</%s>%s" % (self.tagName, newl))
            else:
                writer.write("/>%s" % (newl))
        self._Element_writexml_old = Element.writexml
        Element.writexml = writexml

        def writexml(self, writer, indent="", addindent="", newl=""):
            _write_data(writer, "%s%s%s" % (indent, self.data, newl))
        self._Text_writexml_old = Text.writexml
        Text.writexml = writexml

    def restore_patch(self):
        from xml.dom.minidom import Element, Text
        Element.writexml = self._Element_writexml_old
        Text.writexml = self._Text_writexml_old


class MathMLContentPrinter(MathMLPrinterBase):
    """Prints an expression to the Content MathML markup language.

    References: https://www.w3.org/TR/MathML2/chapter4.html
    """
    printmethod = "_mathml_content"

    def mathml_tag(self, e):
        """Returns the MathML tag for an expression."""
        translate = {
            'Add': 'plus',
            'Mul': 'times',
            'Derivative': 'diff',
            'Number': 'cn',
            'int': 'cn',
            'Pow': 'power',
            'Symbol': 'ci',
            'MatrixSymbol': 'ci',
            'RandomSymbol': 'ci',
            'Integral': 'int',
            'Sum': 'sum',
            'sin': 'sin',
            'cos': 'cos',
            'tan': 'tan',
            'cot': 'cot',
            'asin': 'arcsin',
            'asinh': 'arcsinh',
            'acos': 'arccos',
            'acosh': 'arccosh',
            'atan': 'arctan',
            'atanh': 'arctanh',
            'acot': 'arccot',
            'atan2': 'arctan',
            'log': 'ln',
            'Equality': 'eq',
            'Unequality': 'neq',
            'GreaterThan': 'geq',
            'LessThan': 'leq',
            'StrictGreaterThan': 'gt',
            'StrictLessThan': 'lt',
        }

        for cls in e.__class__.__mro__:
            n = cls.__name__
            if n in translate:
                return translate[n]
        # Not found in the MRO set
        n = e.__class__.__name__
        return n.lower()

    def _print_Mul(self, expr):

        if _coeff_isneg(expr):
            x = self.dom.createElement('apply')
            x.appendChild(self.dom.createElement('minus'))
            x.appendChild(self._print_Mul(-expr))
            return x

        from sympy.simplify import fraction
        numer, denom = fraction(expr)

        if denom is not S.One:
            x = self.dom.createElement('apply')
            x.appendChild(self.dom.createElement('divide'))
            x.appendChild(self._print(numer))
            x.appendChild(self._print(denom))
            return x

        coeff, terms = expr.as_coeff_mul()
        if coeff is S.One and len(terms) == 1:
            # XXX since the negative coefficient has been handled, I don't
            # think a coeff of 1 can remain
            return self._print(terms[0])

        if self.order != 'old':
            terms = Mul._from_args(terms).as_ordered_factors()

        x = self.dom.createElement('apply')
        x.appendChild(self.dom.createElement('times'))
        if coeff != 1:
            x.appendChild(self._print(coeff))
        for term in terms:
            x.appendChild(self._print(term))
        return x

    def _print_Add(self, expr, order=None):
        args = self._as_ordered_terms(expr, order=order)
        lastProcessed = self._print(args[0])
        plusNodes = []
        for arg in args[1:]:
            if _coeff_isneg(arg):
                # use minus
                x = self.dom.createElement('apply')
                x.appendChild(self.dom.createElement('minus'))
                x.appendChild(lastProcessed)
                x.appendChild(self._print(-arg))
                # invert expression since this is now minused
                lastProcessed = x
                if arg == args[-1]:
                    plusNodes.append(lastProcessed)
            else:
                plusNodes.append(lastProcessed)
                lastProcessed = self._print(arg)
                if arg == args[-1]:
                    plusNodes.append(self._print(arg))
        if len(plusNodes) == 1:
            return lastProcessed
        x = self.dom.createElement('apply')
        x.appendChild(self.dom.createElement('plus'))
        while plusNodes:
            x.appendChild(plusNodes.pop(0))
        return x

    def _print_MatrixBase(self, m):
        x = self.dom.createElement('matrix')
        for i in range(m.rows):
            x_r = self.dom.createElement('matrixrow')
            for j in range(m.cols):
                x_r.appendChild(self._print(m[i, j]))
            x.appendChild(x_r)
        return x

    def _print_Rational(self, e):
        if e.q == 1:
            # don't divide
            x = self.dom.createElement('cn')
            x.appendChild(self.dom.createTextNode(str(e.p)))
            return x
        x = self.dom.createElement('apply')
        x.appendChild(self.dom.createElement('divide'))
        # numerator
        xnum = self.dom.createElement('cn')
        xnum.appendChild(self.dom.createTextNode(str(e.p)))
        # denominator
        xdenom = self.dom.createElement('cn')
        xdenom.appendChild(self.dom.createTextNode(str(e.q)))
        x.appendChild(xnum)
        x.appendChild(xdenom)
        return x

    def _print_Limit(self, e):
        x = self.dom.createElement('apply')
        x.appendChild(self.dom.createElement(self.mathml_tag(e)))

        x_1 = self.dom.createElement('bvar')
        x_2 = self.dom.createElement('lowlimit')
        x_1.appendChild(self._print(e.args[1]))
        x_2.appendChild(self._print(e.args[2]))

        x.appendChild(x_1)
        x.appendChild(x_2)
        x.appendChild(self._print(e.args[0]))
        return x

    def _print_ImaginaryUnit(self, e):
        return self.dom.createElement('imaginaryi')

    def _print_EulerGamma(self, e):
        return self.dom.createElement('eulergamma')

    def _print_GoldenRatio(self, e):
        """We use unicode #x3c6 for Greek letter phi as defined here
        http://www.w3.org/2003/entities/2007doc/isogrk1.html"""
        x = self.dom.createElement('cn')
        x.appendChild(self.dom.createTextNode(u"\N{GREEK SMALL LETTER PHI}"))
        return x

    def _print_Exp1(self, e):
        return self.dom.createElement('exponentiale')

    def _print_Pi(self, e):
        return self.dom.createElement('pi')

    def _print_Infinity(self, e):
        return self.dom.createElement('infinity')

    def _print_NegativeInfinity(self, e):
        x = self.dom.createElement('apply')
        x.appendChild(self.dom.createElement('minus'))
        x.appendChild(self.dom.createElement('infinity'))
        return x

    def _print_Integral(self, e):
        def lime_recur(limits):
            x = self.dom.createElement('apply')
            x.appendChild(self.dom.createElement(self.mathml_tag(e)))
            bvar_elem = self.dom.createElement('bvar')
            bvar_elem.appendChild(self._print(limits[0][0]))
            x.appendChild(bvar_elem)

            if len(limits[0]) == 3:
                low_elem = self.dom.createElement('lowlimit')
                low_elem.appendChild(self._print(limits[0][1]))
                x.appendChild(low_elem)
                up_elem = self.dom.createElement('uplimit')
                up_elem.appendChild(self._print(limits[0][2]))
                x.appendChild(up_elem)
            if len(limits[0]) == 2:
                up_elem = self.dom.createElement('uplimit')
                up_elem.appendChild(self._print(limits[0][1]))
                x.appendChild(up_elem)
            if len(limits) == 1:
                x.appendChild(self._print(e.function))
            else:
                x.appendChild(lime_recur(limits[1:]))
            return x

        limits = list(e.limits)
        limits.reverse()
        return lime_recur(limits)

    def _print_Sum(self, e):
        # Printer can be shared because Sum and Integral have the
        # same internal representation.
        return self._print_Integral(e)

    def _print_Symbol(self, sym):
        ci = self.dom.createElement(self.mathml_tag(sym))

        def join(items):
            if len(items) > 1:
                mrow = self.dom.createElement('mml:mrow')
                for i, item in enumerate(items):
                    if i > 0:
                        mo = self.dom.createElement('mml:mo')
                        mo.appendChild(self.dom.createTextNode(" "))
                        mrow.appendChild(mo)
                    mi = self.dom.createElement('mml:mi')
                    mi.appendChild(self.dom.createTextNode(item))
                    mrow.appendChild(mi)
                return mrow
            else:
                mi = self.dom.createElement('mml:mi')
                mi.appendChild(self.dom.createTextNode(items[0]))
                return mi

        # translate name, supers and subs to unicode characters
        def translate(s):
            if s in greek_unicode:
                return greek_unicode.get(s)
            else:
                return s

        name, supers, subs = split_super_sub(sym.name)
        name = translate(name)
        supers = [translate(sup) for sup in supers]
        subs = [translate(sub) for sub in subs]

        mname = self.dom.createElement('mml:mi')
        mname.appendChild(self.dom.createTextNode(name))
        if not supers:
            if not subs:
                ci.appendChild(self.dom.createTextNode(name))
            else:
                msub = self.dom.createElement('mml:msub')
                msub.appendChild(mname)
                msub.appendChild(join(subs))
                ci.appendChild(msub)
        else:
            if not subs:
                msup = self.dom.createElement('mml:msup')
                msup.appendChild(mname)
                msup.appendChild(join(supers))
                ci.appendChild(msup)
            else:
                msubsup = self.dom.createElement('mml:msubsup')
                msubsup.appendChild(mname)
                msubsup.appendChild(join(subs))
                msubsup.appendChild(join(supers))
                ci.appendChild(msubsup)
        return ci

    _print_MatrixSymbol = _print_Symbol
    _print_RandomSymbol = _print_Symbol

    def _print_Pow(self, e):
        # Here we use root instead of power if the exponent is the reciprocal
        # of an integer
        if (self._settings['root_notation'] and e.exp.is_Rational
                and e.exp.p == 1):
            x = self.dom.createElement('apply')
            x.appendChild(self.dom.createElement('root'))
            if e.exp.q != 2:
                xmldeg = self.dom.createElement('degree')
                xmlci = self.dom.createElement('ci')
                xmlci.appendChild(self.dom.createTextNode(str(e.exp.q)))
                xmldeg.appendChild(xmlci)
                x.appendChild(xmldeg)
            x.appendChild(self._print(e.base))
            return x

        x = self.dom.createElement('apply')
        x_1 = self.dom.createElement(self.mathml_tag(e))
        x.appendChild(x_1)
        x.appendChild(self._print(e.base))
        x.appendChild(self._print(e.exp))
        return x

    def _print_Number(self, e):
        x = self.dom.createElement(self.mathml_tag(e))
        x.appendChild(self.dom.createTextNode(str(e)))
        return x

    def _print_Derivative(self, e):
        x = self.dom.createElement('apply')
        diff_symbol = self.mathml_tag(e)
        if requires_partial(e):
            diff_symbol = 'partialdiff'
        x.appendChild(self.dom.createElement(diff_symbol))
        x_1 = self.dom.createElement('bvar')

        for sym, times in reversed(e.variable_count):
            x_1.appendChild(self._print(sym))
            if times > 1:
                degree = self.dom.createElement('degree')
                degree.appendChild(self._print(sympify(times)))
                x_1.appendChild(degree)

        x.appendChild(x_1)
        x.appendChild(self._print(e.expr))
        return x

    def _print_Function(self, e):
        x = self.dom.createElement("apply")
        x.appendChild(self.dom.createElement(self.mathml_tag(e)))
        for arg in e.args:
            x.appendChild(self._print(arg))
        return x

    def _print_Basic(self, e):
        x = self.dom.createElement(self.mathml_tag(e))
        for arg in e.args:
            x.appendChild(self._print(arg))
        return x

    def _print_AssocOp(self, e):
        x = self.dom.createElement('apply')
        x_1 = self.dom.createElement(self.mathml_tag(e))
        x.appendChild(x_1)
        for arg in e.args:
            x.appendChild(self._print(arg))
        return x

    def _print_Relational(self, e):
        x = self.dom.createElement('apply')
        x.appendChild(self.dom.createElement(self.mathml_tag(e)))
        x.appendChild(self._print(e.lhs))
        x.appendChild(self._print(e.rhs))
        return x

    def _print_list(self, seq):
        """MathML reference for the <list> element:
        http://www.w3.org/TR/MathML2/chapter4.html#contm.list"""
        dom_element = self.dom.createElement('list')
        for item in seq:
            dom_element.appendChild(self._print(item))
        return dom_element

    def _print_int(self, p):
        dom_element = self.dom.createElement(self.mathml_tag(p))
        dom_element.appendChild(self.dom.createTextNode(str(p)))
        return dom_element


class MathMLPresentationPrinter(MathMLPrinterBase):
    """Prints an expression to the Presentation MathML markup language.

    References: https://www.w3.org/TR/MathML2/chapter3.html
    """
    printmethod = "_mathml_presentation"

    def mathml_tag(self, e):
        """Returns the MathML tag for an expression."""
        translate = {
            'Number': 'mn',
            'Limit': '&#x2192;',
            'Derivative': '&dd;',
            'int': 'mn',
            'Symbol': 'mi',
            'Integral': '&int;',
            'Sum': '&#x2211;',
            'sin': 'sin',
            'cos': 'cos',
            'tan': 'tan',
            'cot': 'cot',
            'asin': 'arcsin',
            'asinh': 'arcsinh',
            'acos': 'arccos',
            'acosh': 'arccosh',
            'atan': 'arctan',
            'atanh': 'arctanh',
            'acot': 'arccot',
            'atan2': 'arctan',
            'Equality': '=',
            'Unequality': '&#x2260;',
            'GreaterThan': '&#x2265;',
            'LessThan': '&#x2264;',
            'StrictGreaterThan': '>',
            'StrictLessThan': '<',
            'lerchphi': '&#x3A6;',
            'BooleanTrue': 'True',
            'BooleanFalse': 'False',
            'NoneType': 'None',
        }

        def mul_symbol_selection():
            if (self._settings["mul_symbol"] is None or
                    self._settings["mul_symbol"] == 'None'):
                return '&InvisibleTimes;'
            elif self._settings["mul_symbol"] == 'times':
                return '&#xD7;'
            elif self._settings["mul_symbol"] == 'dot':
                return '&#xB7;'
            elif self._settings["mul_symbol"] == 'ldot':
                return '&#x2024;'
            elif not isinstance(self._settings["mul_symbol"], string_types):
                raise TypeError
            else:
                return self._settings["mul_symbol"]
        for cls in e.__class__.__mro__:
            n = cls.__name__
            if n in translate:
                return translate[n]
        # Not found in the MRO set
        if e.__class__.__name__ == "Mul":
            return mul_symbol_selection()
        n = e.__class__.__name__
        return n.lower()

    def parenthesize(self, item, level, strict=False):
        prec_val = precedence_traditional(item)
        if (prec_val < level) or ((not strict) and prec_val <= level):
            brac = self.dom.createElement('mfenced')
            brac.appendChild(self._print(item))
            return brac
        else:
            return self._print(item)

    def _print_Mul(self, expr):

        def multiply(expr, mrow):
            from sympy.simplify import fraction
            numer, denom = fraction(expr)
            if denom is not S.One:
                frac = self.dom.createElement('mfrac')
                if self._settings["fold_short_frac"] and len(str(expr)) < 7:
                    frac.setAttribute('bevelled', 'true')
                xnum = self._print(numer)
                xden = self._print(denom)
                frac.appendChild(xnum)
                frac.appendChild(xden)
                mrow.appendChild(frac)
                return mrow

            coeff, terms = expr.as_coeff_mul()
            if coeff is S.One and len(terms) == 1:
                mrow.appendChild(self._print(terms[0]))
                return mrow
            if self.order != 'old':
                terms = Mul._from_args(terms).as_ordered_factors()

            if coeff != 1:
                x = self._print(coeff)
                y = self.dom.createElement('mo')
                y.appendChild(self.dom.createTextNode(self.mathml_tag(expr)))
                mrow.appendChild(x)
                mrow.appendChild(y)
            for term in terms:
                x = self._print(term)
                mrow.appendChild(x)
                if not term == terms[-1]:
                    y = self.dom.createElement('mo')
                    y.appendChild(self.dom.createTextNode(self.mathml_tag(expr)))
                    mrow.appendChild(y)
            return mrow
        mrow = self.dom.createElement('mrow')
        if _coeff_isneg(expr):
            x = self.dom.createElement('mo')
            x.appendChild(self.dom.createTextNode('-'))
            mrow.appendChild(x)
            mrow = multiply(-expr, mrow)
        else:
            mrow = multiply(expr, mrow)

        return mrow

    def _print_Add(self, expr, order=None):
        mrow = self.dom.createElement('mrow')
        args = self._as_ordered_terms(expr, order=order)
        mrow.appendChild(self._print(args[0]))
        for arg in args[1:]:
            if _coeff_isneg(arg):
                # use minus
                x = self.dom.createElement('mo')
                x.appendChild(self.dom.createTextNode('-'))
                y = self._print(-arg)
                # invert expression since this is now minused
            else:
                x = self.dom.createElement('mo')
                x.appendChild(self.dom.createTextNode('+'))
                y = self._print(arg)
            mrow.appendChild(x)
            mrow.appendChild(y)

        return mrow

    def _print_MatrixBase(self, m):
        table = self.dom.createElement('mtable')
        for i in range(m.rows):
            x = self.dom.createElement('mtr')
            for j in range(m.cols):
                y = self.dom.createElement('mtd')
                y.appendChild(self._print(m[i, j]))
                x.appendChild(y)
            table.appendChild(x)
        if self._settings["mat_delim"] == '':
            return table
        brac = self.dom.createElement('mfenced')
        if self._settings["mat_delim"] == "[":
            brac.setAttribute('open', '[')
            brac.setAttribute('close', ']')
        brac.appendChild(table)
        return brac

    def _get_printed_Rational(self, e, folded=None):
        if e.p < 0:
            p = -e.p
        else:
            p = e.p
        x = self.dom.createElement('mfrac')
        if folded or self._settings["fold_short_frac"]:
            x.setAttribute('bevelled', 'true')
        x.appendChild(self._print(p))
        x.appendChild(self._print(e.q))
        if e.p < 0:
            mrow = self.dom.createElement('mrow')
            mo = self.dom.createElement('mo')
            mo.appendChild(self.dom.createTextNode('-'))
            mrow.appendChild(mo)
            mrow.appendChild(x)
            return mrow
        else:
            return x

    def _print_Rational(self, e):
        if e.q == 1:
            # don't divide
            return self._print(e.p)

        return self._get_printed_Rational(e, self._settings["fold_short_frac"])

    def _print_Limit(self, e):
        mrow = self.dom.createElement('mrow')
        munder = self.dom.createElement('munder')
        mi = self.dom.createElement('mi')
        mi.appendChild(self.dom.createTextNode('lim'))

        x = self.dom.createElement('mrow')
        x_1 = self._print(e.args[1])
        arrow = self.dom.createElement('mo')
        arrow.appendChild(self.dom.createTextNode(self.mathml_tag(e)))
        x_2 = self._print(e.args[2])
        x.appendChild(x_1)
        x.appendChild(arrow)
        x.appendChild(x_2)

        munder.appendChild(mi)
        munder.appendChild(x)
        mrow.appendChild(munder)
        mrow.appendChild(self._print(e.args[0]))

        return mrow

    def _print_ImaginaryUnit(self, e):
        x = self.dom.createElement('mi')
        x.appendChild(self.dom.createTextNode('&ImaginaryI;'))
        return x

    def _print_GoldenRatio(self, e):
        """We use unicode #x3c6 for Greek letter phi as defined here
        http://www.w3.org/2003/entities/2007doc/isogrk1.html"""
        x = self.dom.createElement('mi')
        x.appendChild(self.dom.createTextNode(u"\N{GREEK SMALL LETTER PHI}"))
        return x

    def _print_Exp1(self, e):
        x = self.dom.createElement('mi')
        x.appendChild(self.dom.createTextNode('&ExponentialE;'))
        return x

    def _print_Pi(self, e):
        x = self.dom.createElement('mi')
        x.appendChild(self.dom.createTextNode('&pi;'))
        return x

    def _print_Infinity(self, e):
        x = self.dom.createElement('mi')
        x.appendChild(self.dom.createTextNode('&#x221E;'))
        return x

    def _print_NegativeInfinity(self, e):
        mrow = self.dom.createElement('mrow')
        y = self.dom.createElement('mo')
        y.appendChild(self.dom.createTextNode('-'))
        x = self._print_Infinity(-e)
        mrow.appendChild(y)
        mrow.appendChild(x)
        return mrow

    def _print_Integral(self, expr):
        intsymbols = {1: "&#x222B;", 2: "&#x222C;", 3: "&#x222D;"}

        mrow = self.dom.createElement('mrow')
        if len(expr.limits) <= 3 and all(len(lim) == 1 for lim in expr.limits):
            # Only up to three-integral signs exists
            mo = self.dom.createElement('mo')
            mo.appendChild(self.dom.createTextNode(intsymbols[len(expr.limits)]))
            mrow.appendChild(mo)
        else:
            # Either more than three or limits provided
            for lim in reversed(expr.limits):
                mo = self.dom.createElement('mo')
                mo.appendChild(self.dom.createTextNode(intsymbols[1]))
                if len(lim) == 1:
                    mrow.appendChild(mo)
                if len(lim) == 2:
                    msup = self.dom.createElement('msup')
                    msup.appendChild(mo)
                    msup.appendChild(self._print(lim[1]))
                    mrow.appendChild(msup)
                if len(lim) == 3:
                    msubsup = self.dom.createElement('msubsup')
                    msubsup.appendChild(mo)
                    msubsup.appendChild(self._print(lim[1]))
                    msubsup.appendChild(self._print(lim[2]))
                    mrow.appendChild(msubsup)
        # print function
        mrow.appendChild(self.parenthesize(expr.function, PRECEDENCE["Mul"],
                                           strict=True))
        # print integration variables
        for lim in reversed(expr.limits):
            d = self.dom.createElement('mo')
            d.appendChild(self.dom.createTextNode('&dd;'))
            mrow.appendChild(d)
            mrow.appendChild(self._print(lim[0]))
        return mrow

    def _print_Sum(self, e):
        limits = list(e.limits)
        subsup = self.dom.createElement('munderover')
        low_elem = self._print(limits[0][1])
        up_elem = self._print(limits[0][2])
        summand = self.dom.createElement('mo')
        summand.appendChild(self.dom.createTextNode(self.mathml_tag(e)))

        low = self.dom.createElement('mrow')
        var = self._print(limits[0][0])
        equal = self.dom.createElement('mo')
        equal.appendChild(self.dom.createTextNode('='))
        low.appendChild(var)
        low.appendChild(equal)
        low.appendChild(low_elem)

        subsup.appendChild(summand)
        subsup.appendChild(low)
        subsup.appendChild(up_elem)

        mrow = self.dom.createElement('mrow')
        mrow.appendChild(subsup)
        if len(str(e.function)) == 1:
            mrow.appendChild(self._print(e.function))
        else:
            fence = self.dom.createElement('mfenced')
            fence.appendChild(self._print(e.function))
            mrow.appendChild(fence)

        return mrow

    def _print_Symbol(self, sym, style='plain'):
        def join(items):
            if len(items) > 1:
                mrow = self.dom.createElement('mrow')
                for i, item in enumerate(items):
                    if i > 0:
                        mo = self.dom.createElement('mo')
                        mo.appendChild(self.dom.createTextNode(" "))
                        mrow.appendChild(mo)
                    mi = self.dom.createElement('mi')
                    mi.appendChild(self.dom.createTextNode(item))
                    mrow.appendChild(mi)
                return mrow
            else:
                mi = self.dom.createElement('mi')
                mi.appendChild(self.dom.createTextNode(items[0]))
                return mi

        # translate name, supers and subs to unicode characters
        def translate(s):
            if s in greek_unicode:
                return greek_unicode.get(s)
            else:
                return s

        name, supers, subs = split_super_sub(sym.name)
        name = translate(name)
        supers = [translate(sup) for sup in supers]
        subs = [translate(sub) for sub in subs]

        mname = self.dom.createElement('mi')
        mname.appendChild(self.dom.createTextNode(name))
        if len(supers) == 0:
            if len(subs) == 0:
                x = mname
            else:
                x = self.dom.createElement('msub')
                x.appendChild(mname)
                x.appendChild(join(subs))
        else:
            if len(subs) == 0:
                x = self.dom.createElement('msup')
                x.appendChild(mname)
                x.appendChild(join(supers))
            else:
                x = self.dom.createElement('msubsup')
                x.appendChild(mname)
                x.appendChild(join(subs))
                x.appendChild(join(supers))
        # Set bold font?
        if style == 'bold':
            x.setAttribute('mathvariant', 'bold')
        return x

    def _print_MatrixSymbol(self, sym):
        return self._print_Symbol(sym,
                                  style=self._settings['mat_symbol_style'])

    _print_RandomSymbol = _print_Symbol

    def _print_conjugate(self, expr):
        enc = self.dom.createElement('menclose')
        enc.setAttribute('notation', 'top')
        enc.appendChild(self._print(expr.args[0]))
        return enc

    def _print_operator_after(self, op, expr):
        row = self.dom.createElement('mrow')
        row.appendChild(self.parenthesize(expr, PRECEDENCE["Func"]))
        mo = self.dom.createElement('mo')
        mo.appendChild(self.dom.createTextNode(op))
        row.appendChild(mo)
        return row

    def _print_factorial(self, expr):
        return self._print_operator_after('!', expr.args[0])

    def _print_factorial2(self, expr):
        return self._print_operator_after('!!', expr.args[0])

    def _print_binomial(self, expr, exp=None):
        brac = self.dom.createElement('mfenced')
        frac = self.dom.createElement('mfrac')
        frac.setAttribute('linethickness', '0')
        frac.appendChild(self._print(expr.args[0]))
        frac.appendChild(self._print(expr.args[1]))
        brac.appendChild(frac)
        return brac

    def _print_Pow(self, e):
        # Here we use root instead of power if the exponent is the
        # reciprocal of an integer
        if (e.exp.is_Rational and abs(e.exp.p) == 1 and e.exp.q != 1 and
                self._settings['root_notation']):
            if e.exp.q == 2:
                x = self.dom.createElement('msqrt')
                x.appendChild(self._print(e.base))
            if e.exp.q != 2:
                x = self.dom.createElement('mroot')
                x.appendChild(self._print(e.base))
                x.appendChild(self._print(e.exp.q))
            if e.exp.p == -1:
                frac = self.dom.createElement('mfrac')
                frac.appendChild(self._print(1))
                frac.appendChild(x)
                return frac
            else:
                return x

        if e.exp.is_Rational and e.exp.q != 1:
            if e.exp.is_negative:
                top = self.dom.createElement('mfrac')
                top.appendChild(self._print(1))
                x = self.dom.createElement('msup')
                x.appendChild(self.parenthesize(e.base, PRECEDENCE['Pow']))
                x.appendChild(self._get_printed_Rational(-e.exp,
                                    self._settings['fold_frac_powers']))
                top.appendChild(x)
                return top
            else:
                x = self.dom.createElement('msup')
                x.appendChild(self.parenthesize(e.base, PRECEDENCE['Pow']))
                x.appendChild(self._get_printed_Rational(e.exp,
                                    self._settings['fold_frac_powers']))
                return x

        if e.exp.is_negative:
                top = self.dom.createElement('mfrac')
                top.appendChild(self._print(1))
                if e.exp == -1:
                    top.appendChild(self._print(e.base))
                else:
                    x = self.dom.createElement('msup')
                    x.appendChild(self.parenthesize(e.base, PRECEDENCE['Pow']))
                    x.appendChild(self._print(-e.exp))
                    top.appendChild(x)
                return top

        x = self.dom.createElement('msup')
        x.appendChild(self.parenthesize(e.base, PRECEDENCE['Pow']))
        x.appendChild(self._print(e.exp))
        return x

    def _print_Number(self, e):
        x = self.dom.createElement(self.mathml_tag(e))
        x.appendChild(self.dom.createTextNode(str(e)))
        return x

    def _print_Derivative(self, e):

        if requires_partial(e):
            d = '&#x2202;'
        else:
            d = self.mathml_tag(e)

        # Determine denominator
        m = self.dom.createElement('mrow')
        dim = 0  # Total diff dimension, for numerator
        for sym, num in reversed(e.variable_count):
            dim += num
            if num >= 2:
                x = self.dom.createElement('msup')
                xx = self.dom.createElement('mo')
                xx.appendChild(self.dom.createTextNode(d))
                x.appendChild(xx)
                x.appendChild(self._print(num))
            else:
                x = self.dom.createElement('mo')
                x.appendChild(self.dom.createTextNode(d))
            m.appendChild(x)
            y = self._print(sym)
            m.appendChild(y)

        mnum = self.dom.createElement('mrow')
        if dim >= 2:
            x = self.dom.createElement('msup')
            xx = self.dom.createElement('mo')
            xx.appendChild(self.dom.createTextNode(d))
            x.appendChild(xx)
            x.appendChild(self._print(dim))
        else:
            x = self.dom.createElement('mo')
            x.appendChild(self.dom.createTextNode(d))

        mnum.appendChild(x)
        mrow = self.dom.createElement('mrow')
        frac = self.dom.createElement('mfrac')
        frac.appendChild(mnum)
        frac.appendChild(m)
        mrow.appendChild(frac)

        # Print function
        mrow.appendChild(self._print(e.expr))

        return mrow

    def _print_Function(self, e):
        mrow = self.dom.createElement('mrow')
        x = self.dom.createElement('mi')
        if self.mathml_tag(e) == 'log' and self._settings["ln_notation"]:
            x.appendChild(self.dom.createTextNode('ln'))
        else:
            x.appendChild(self.dom.createTextNode(self.mathml_tag(e)))
        y = self.dom.createElement('mfenced')
        for arg in e.args:
            y.appendChild(self._print(arg))
        mrow.appendChild(x)
        mrow.appendChild(y)
        return mrow

    def _print_polylog(self, expr, exp=None):
        mrow = self.dom.createElement('mrow')
        m = self.dom.createElement('msub')

        mi = self.dom.createElement('mi')
        mi.appendChild(self.dom.createTextNode('Li'))
        m.appendChild(mi)
        m.appendChild(self._print(expr.args[0]))
        mrow.appendChild(m)
        brac = self.dom.createElement('mfenced')
        brac.appendChild(self._print(expr.args[1]))
        mrow.appendChild(brac)
        return mrow

    def _print_Basic(self, e):
        mrow = self.dom.createElement('mrow')
        mi = self.dom.createElement('mi')
        mi.appendChild(self.dom.createTextNode(self.mathml_tag(e)))
        mrow.appendChild(mi)
        brac = self.dom.createElement('mfenced')
        for arg in e.args:
            brac.appendChild(self._print(arg))
        mrow.appendChild(brac)
        return mrow

    def _print_Tuple(self, e):
        mrow = self.dom.createElement('mrow')
        x = self.dom.createElement('mfenced')
        for arg in e.args:
            x.appendChild(self._print(arg))
        mrow.appendChild(x)
        return mrow

    def _print_Interval(self, i):
        mrow = self.dom.createElement('mrow')
        brac = self.dom.createElement('mfenced')
        if i.start == i.end:
            # Most often, this type of Interval is converted to a FiniteSet
            brac.setAttribute('open', '{')
            brac.setAttribute('close', '}')
            brac.appendChild(self._print(i.start))
        else:
            if i.left_open:
                brac.setAttribute('open', '(')
            else:
                brac.setAttribute('open', '[')

            if i.right_open:
                brac.setAttribute('close', ')')
            else:
                brac.setAttribute('close', ']')
            brac.appendChild(self._print(i.start))
            brac.appendChild(self._print(i.end))

        mrow.appendChild(brac)
        return mrow

    def _print_Abs(self, expr, exp=None):
        mrow = self.dom.createElement('mrow')
        x = self.dom.createElement('mfenced')
        x.setAttribute('open', '|')
        x.setAttribute('close', '|')
        x.appendChild(self._print(expr.args[0]))
        mrow.appendChild(x)
        return mrow

    _print_Determinant = _print_Abs

    def _print_re_im(self, c, expr):
        mrow = self.dom.createElement('mrow')
        mi = self.dom.createElement('mi')
        mi.setAttribute('mathvariant', 'fraktur')
        mi.appendChild(self.dom.createTextNode(c))
        mrow.appendChild(mi)
        brac = self.dom.createElement('mfenced')
        brac.appendChild(self._print(expr))
        mrow.appendChild(brac)
        return mrow

    def _print_re(self, expr, exp=None):
        return self._print_re_im('R', expr.args[0])

    def _print_im(self, expr, exp=None):
        return self._print_re_im('I', expr.args[0])

    def _print_AssocOp(self, e):
        mrow = self.dom.createElement('mrow')
        mi = self.dom.createElement('mi')
        mi.appendChild(self.dom.createTextNode(self.mathml_tag(e)))
        mrow.appendChild(mi)
        for arg in e.args:
            mrow.appendChild(self._print(arg))
        return mrow

    def _print_SetOp(self, expr, symbol):
        mrow = self.dom.createElement('mrow')
        mrow.appendChild(self._print(expr.args[0]))
        for arg in expr.args[1:]:
            x = self.dom.createElement('mo')
            x.appendChild(self.dom.createTextNode(symbol))
            y = self._print(arg)
            mrow.appendChild(x)
            mrow.appendChild(y)
        return mrow

    def _print_Union(self, expr):
        return self._print_SetOp(expr, '&#x222A;')

    def _print_Intersection(self, expr):
        return self._print_SetOp(expr, '&#x2229;')

    def _print_Complement(self, expr):
        return self._print_SetOp(expr, '&#x2216;')

    def _print_SymmetricDifference(self, expr):
        return self._print_SetOp(expr, '&#x2206;')

    def _print_FiniteSet(self, s):
        return self._print_set(s.args)

    def _print_set(self, s):
        items = sorted(s, key=default_sort_key)
        brac = self.dom.createElement('mfenced')
        brac.setAttribute('open', '{')
        brac.setAttribute('close', '}')
        for item in items:
            brac.appendChild(self._print(item))
        return brac

    _print_frozenset = _print_set

    def _print_LogOp(self, args, symbol):
        mrow = self.dom.createElement('mrow')
        if args[0].is_Boolean and not args[0].is_Not:
            brac = self.dom.createElement('mfenced')
            brac.appendChild(self._print(args[0]))
            mrow.appendChild(brac)
        else:
            mrow.appendChild(self._print(args[0]))
        for arg in args[1:]:
            x = self.dom.createElement('mo')
            x.appendChild(self.dom.createTextNode(symbol))
            if arg.is_Boolean and not arg.is_Not:
                y = self.dom.createElement('mfenced')
                y.appendChild(self._print(arg))
            else:
                y = self._print(arg)
            mrow.appendChild(x)
            mrow.appendChild(y)
        return mrow


    def _print_BasisDependent(self, expr):
        from sympy.vector import Vector

        if expr == expr.zero:
            # Not clear if this is ever called
            return self._print(expr.zero)
        if isinstance(expr, Vector):
            items = expr.separate().items()
        else:
            items = [(0, expr)]

        mrow = self.dom.createElement('mrow')
        for system, vect in items:
            inneritems = list(vect.components.items())
            inneritems.sort(key = lambda x:x[0].__str__())
            for i, (k, v) in enumerate(inneritems):
                if v == 1:
                    if i: # No + for first item
                        mo = self.dom.createElement('mo')
                        mo.appendChild(self.dom.createTextNode('+'))
                        mrow.appendChild(mo)
                    mrow.appendChild(self._print(k))
                elif v == -1:
                    mo = self.dom.createElement('mo')
                    mo.appendChild(self.dom.createTextNode('-'))
                    mrow.appendChild(mo)
                    mrow.appendChild(self._print(k))
                else:
                    if i: # No + for first item
                        mo = self.dom.createElement('mo')
                        mo.appendChild(self.dom.createTextNode('+'))
                        mrow.appendChild(mo)
                    mbrac = self.dom.createElement('mfenced')
                    mbrac.appendChild(self._print(v))
                    mrow.appendChild(mbrac)
                    mo = self.dom.createElement('mo')
                    mo.appendChild(self.dom.createTextNode('&InvisibleTimes;'))
                    mrow.appendChild(mo)
                    mrow.appendChild(self._print(k))
        return mrow


    def _print_And(self, expr):
        args = sorted(expr.args, key=default_sort_key)
        return self._print_LogOp(args, '&#x2227;')

    def _print_Or(self, expr):
        args = sorted(expr.args, key=default_sort_key)
        return self._print_LogOp(args, '&#x2228;')

    def _print_Xor(self, expr):
        args = sorted(expr.args, key=default_sort_key)
        return self._print_LogOp(args, '&#x22BB;')

    def _print_Implies(self, expr):
        return self._print_LogOp(expr.args, '&#x21D2;')

    def _print_Equivalent(self, expr):
        args = sorted(expr.args, key=default_sort_key)
        return self._print_LogOp(args, '&#x21D4;')

    def _print_Not(self, e):
        mrow = self.dom.createElement('mrow')
        mo = self.dom.createElement('mo')
        mo.appendChild(self.dom.createTextNode('&#xAC;'))
        mrow.appendChild(mo)
        if (e.args[0].is_Boolean):
            x = self.dom.createElement('mfenced')
            x.appendChild(self._print(e.args[0]))
        else:
            x = self._print(e.args[0])
        mrow.appendChild(x)
        return mrow

    def _print_bool(self, e):
        mi = self.dom.createElement('mi')
        mi.appendChild(self.dom.createTextNode(self.mathml_tag(e)))
        return mi

    _print_BooleanTrue = _print_bool
    _print_BooleanFalse = _print_bool

    def _print_NoneType(self, e):
        mi = self.dom.createElement('mi')
        mi.appendChild(self.dom.createTextNode(self.mathml_tag(e)))
        return mi

    def _print_Range(self, s):
        dots = u"\u2026"
        brac = self.dom.createElement('mfenced')
        brac.setAttribute('open', '{')
        brac.setAttribute('close', '}')

        if s.start.is_infinite:
            printset = s.start, dots, s[-1] - s.step, s[-1]
        elif s.stop.is_infinite or len(s) > 4:
            it = iter(s)
            printset = next(it), next(it), dots, s[-1]
        else:
            printset = tuple(s)

        for el in printset:
            if el == dots:
                mi = self.dom.createElement('mi')
                mi.appendChild(self.dom.createTextNode(dots))
                brac.appendChild(mi)
            else:
                brac.appendChild(self._print(el))

        return brac

    def _hprint_variadic_function(self, expr):
        args = sorted(expr.args, key=default_sort_key)
        mrow = self.dom.createElement('mrow')
        mo = self.dom.createElement('mo')
        mo.appendChild(self.dom.createTextNode((str(expr.func)).lower()))
        mrow.appendChild(mo)
        brac = self.dom.createElement('mfenced')
        for symbol in args:
            brac.appendChild(self._print(symbol))
        mrow.appendChild(brac)
        return mrow

    _print_Min = _print_Max = _hprint_variadic_function

    def _print_exp(self, expr):
        msup = self.dom.createElement('msup')
        msup.appendChild(self._print_Exp1(None))
        msup.appendChild(self._print(expr.args[0]))
        return msup

    def _print_Relational(self, e):
        mrow = self.dom.createElement('mrow')
        mrow.appendChild(self._print(e.lhs))
        x = self.dom.createElement('mo')
        x.appendChild(self.dom.createTextNode(self.mathml_tag(e)))
        mrow.appendChild(x)
        mrow.appendChild(self._print(e.rhs))
        return mrow

    def _print_int(self, p):
        dom_element = self.dom.createElement(self.mathml_tag(p))
        dom_element.appendChild(self.dom.createTextNode(str(p)))
        return dom_element

<<<<<<< HEAD

    def _print_BaseScalar(self, e):
        msub = self.dom.createElement('msub')
        index, system = e._id
        mi = self.dom.createElement('mi')
        mi.setAttribute('mathvariant', 'bold')
        mi.appendChild(self.dom.createTextNode(system._variable_names[index]))
        msub.appendChild(mi)
        mi = self.dom.createElement('mi')
        mi.setAttribute('mathvariant', 'bold')
        mi.appendChild(self.dom.createTextNode(system._name))
        msub.appendChild(mi)
        return msub

    def _print_BaseVector(self, e):
        msub = self.dom.createElement('msub')
        index, system = e._id
        mover = self.dom.createElement('mover')
        mi = self.dom.createElement('mi')
        mi.setAttribute('mathvariant', 'bold')
        mi.appendChild(self.dom.createTextNode(system._vector_names[index]))
        mover.appendChild(mi)
        mo = self.dom.createElement('mo')
        mo.appendChild(self.dom.createTextNode('^'))
        mover.appendChild(mo)
        msub.appendChild(mover)
        mi = self.dom.createElement('mi')
        mi.setAttribute('mathvariant', 'bold')
        mi.appendChild(self.dom.createTextNode(system._name))
        msub.appendChild(mi)
        return msub

    def _print_VectorZero(self, e):
        mover = self.dom.createElement('mover')
        mi = self.dom.createElement('mi')
        mi.setAttribute('mathvariant', 'bold')
        mi.appendChild(self.dom.createTextNode("0"))
        mover.appendChild(mi)
        mo = self.dom.createElement('mo')
        mo.appendChild(self.dom.createTextNode('^'))
        mover.appendChild(mo)
        return mover

    def _print_Cross(self, expr):
        mrow = self.dom.createElement('mrow')
        vec1 = expr._expr1
        vec2 = expr._expr2
        mrow.appendChild(self.parenthesize(vec1, PRECEDENCE['Mul']))
        mo = self.dom.createElement('mo')
        mo.appendChild(self.dom.createTextNode('&#xD7;'))
        mrow.appendChild(mo)
        mrow.appendChild(self.parenthesize(vec2, PRECEDENCE['Mul']))
        return mrow

    def _print_Curl(self, expr):
        mrow = self.dom.createElement('mrow')
        mo = self.dom.createElement('mo')
        mo.appendChild(self.dom.createTextNode('&#x2207;'))
        mrow.appendChild(mo)
        mo = self.dom.createElement('mo')
        mo.appendChild(self.dom.createTextNode('&#xD7;'))
        mrow.appendChild(mo)
        mrow.appendChild(self.parenthesize(expr._expr, PRECEDENCE['Mul']))
        return mrow
        vec = expr._expr
        return r"\nabla\times %s" % self.parenthesize(vec, PRECEDENCE['Mul'])

    def _print_Divergence(self, expr):
        mrow = self.dom.createElement('mrow')
        mo = self.dom.createElement('mo')
        mo.appendChild(self.dom.createTextNode('&#x2207;'))
        mrow.appendChild(mo)
        mo = self.dom.createElement('mo')
        mo.appendChild(self.dom.createTextNode('&#xB7;'))
        mrow.appendChild(mo)
        mrow.appendChild(self.parenthesize(expr._expr, PRECEDENCE['Mul']))
        return mrow

    def _print_Dot(self, expr):
        mrow = self.dom.createElement('mrow')
        vec1 = expr._expr1
        vec2 = expr._expr2
        mrow.appendChild(self.parenthesize(vec1, PRECEDENCE['Mul']))
        mo = self.dom.createElement('mo')
        mo.appendChild(self.dom.createTextNode('&#xB7;'))
        mrow.appendChild(mo)
        mrow.appendChild(self.parenthesize(vec2, PRECEDENCE['Mul']))
        return mrow

    def _print_Gradient(self, expr):
        mrow = self.dom.createElement('mrow')
        mo = self.dom.createElement('mo')
        mo.appendChild(self.dom.createTextNode('&#x2207;'))
        mrow.appendChild(mo)
        mrow.appendChild(self.parenthesize(expr._expr, PRECEDENCE['Mul']))
        return mrow

=======
>>>>>>> 93a65b9b
    def _print_Integers(self, e):
        x = self.dom.createElement('mi')
        x.setAttribute('mathvariant', 'normal')
        x.appendChild(self.dom.createTextNode('&#x2124;'))
        return x

    def _print_Complexes(self, e):
        x = self.dom.createElement('mi')
        x.setAttribute('mathvariant', 'normal')
        x.appendChild(self.dom.createTextNode('&#x2102;'))
        return x

    def _print_Reals(self, e):
        x = self.dom.createElement('mi')
        x.setAttribute('mathvariant', 'normal')
        x.appendChild(self.dom.createTextNode('&#x211D;'))
        return x

    def _print_Naturals(self, e):
        x = self.dom.createElement('mi')
        x.setAttribute('mathvariant', 'normal')
        x.appendChild(self.dom.createTextNode('&#x2115;'))
        return x

    def _print_Naturals0(self, e):
        sub = self.dom.createElement('msub')
        x = self.dom.createElement('mi')
        x.setAttribute('mathvariant', 'normal')
        x.appendChild(self.dom.createTextNode('&#x2115;'))
        sub.appendChild(x)
        sub.appendChild(self._print(S.Zero))
        return sub

    def _print_EmptySet(self, e):
        x = self.dom.createElement('mo')
        x.appendChild(self.dom.createTextNode('&#x2205;'))
        return x

    def _print_floor(self, e):
        mrow = self.dom.createElement('mrow')
        x = self.dom.createElement('mfenced')
        x.setAttribute('open', u'\u230A')
        x.setAttribute('close', u'\u230B')
        x.appendChild(self._print(e.args[0]))
        mrow.appendChild(x)
        return mrow

    def _print_ceiling(self, e):
        mrow = self.dom.createElement('mrow')
        x = self.dom.createElement('mfenced')
        x.setAttribute('open', u'\u2308')
        x.setAttribute('close', u'\u2309')
        x.appendChild(self._print(e.args[0]))
        mrow.appendChild(x)
        return mrow

    def _print_Lambda(self, e):
        x = self.dom.createElement('mfenced')
        mrow = self.dom.createElement('mrow')
        symbols = e.args[0]
        if len(symbols) == 1:
            symbols = self._print(symbols[0])
        else:
            symbols = self._print(symbols)
        mrow.appendChild(symbols)
        mo = self.dom.createElement('mo')
        mo.appendChild(self.dom.createTextNode('&#x21A6;'))
        mrow.appendChild(mo)
        mrow.appendChild(self._print(e.args[1]))
        x.appendChild(mrow)
        return x

    def _print_tuple(self, e):
        x = self.dom.createElement('mfenced')
        for i in e:
            x.appendChild(self._print(i))
        return x

    def _print_IndexedBase(self, e):
        return self._print(e.label)

    def _print_Indexed(self, e):
        x = self.dom.createElement('msub')
        x.appendChild(self._print(e.base))
        if len(e.indices) == 1:
            x.appendChild(self._print(e.indices[0]))
            return x
        x.appendChild(self._print(e.indices))
        return x


def mathml(expr, printer='content', **settings):
    """Returns the MathML representation of expr. If printer is presentation
    then prints Presentation MathML else prints content MathML.
    """
    if printer == 'presentation':
        return MathMLPresentationPrinter(settings).doprint(expr)
    else:
        return MathMLContentPrinter(settings).doprint(expr)


def print_mathml(expr, printer='content', **settings):
    """
    Prints a pretty representation of the MathML code for expr. If printer is
    presentation then prints Presentation MathML else prints content MathML.

    Examples
    ========

    >>> ##
    >>> from sympy.printing.mathml import print_mathml
    >>> from sympy.abc import x
    >>> print_mathml(x+1) #doctest: +NORMALIZE_WHITESPACE
    <apply>
        <plus/>
        <ci>x</ci>
        <cn>1</cn>
    </apply>
    >>> print_mathml(x+1, printer='presentation')
    <mrow>
        <mi>x</mi>
        <mo>+</mo>
        <mn>1</mn>
    </mrow>

    """
    if printer == 'presentation':
        s = MathMLPresentationPrinter(settings)
    else:
        s = MathMLContentPrinter(settings)
    xml = s._print(sympify(expr))
    s.apply_patch()
    pretty_xml = xml.toprettyxml()
    s.restore_patch()

    print(pretty_xml)


# For backward compatibility
MathMLPrinter = MathMLContentPrinter<|MERGE_RESOLUTION|>--- conflicted
+++ resolved
@@ -1304,8 +1304,6 @@
         dom_element.appendChild(self.dom.createTextNode(str(p)))
         return dom_element
 
-<<<<<<< HEAD
-
     def _print_BaseScalar(self, e):
         msub = self.dom.createElement('msub')
         index, system = e._id
@@ -1402,8 +1400,6 @@
         mrow.appendChild(self.parenthesize(expr._expr, PRECEDENCE['Mul']))
         return mrow
 
-=======
->>>>>>> 93a65b9b
     def _print_Integers(self, e):
         x = self.dom.createElement('mi')
         x.setAttribute('mathvariant', 'normal')
