--- conflicted
+++ resolved
@@ -1351,13 +1351,7 @@
             yield self.func(term, *dx)
 
     def _eval_nseries(self, x, n, logx):
-<<<<<<< HEAD
-        if x in self.variables:
-            n += 1
-        arg = self.args[0].nseries(x, n=n, logx=logx)
-=======
         arg = self.expr.nseries(x, n=n, logx=logx)
->>>>>>> 05831197
         o = arg.getO()
         dx = self.variables
         rv = [self.func(a, *dx) for a in Add.make_args(arg.removeO())]
@@ -1366,16 +1360,6 @@
         return Add(*rv)
 
     def _eval_as_leading_term(self, x):
-<<<<<<< HEAD
-        return self.func(self.args[0].as_leading_term(x), *self.args[1:])
-        ddone = self.doit()
-        if isinstance(ddone, Derivative):
-            counts = self.variables.count(x)
-            for lt in self.args[0].lseries(x):
-                pass
-            return self.args[0].as_leading_term(x)
-        return ddone.as_leading_term(x)
-=======
         series_gen = self.expr.lseries(x)
         d = S.Zero
         for leading_term in series_gen:
@@ -1383,7 +1367,6 @@
             if d != 0:
                 break
         return d
->>>>>>> 05831197
 
     def _sage_(self):
         import sage.all as sage
